## Changelog

* [CHANGE] Change `WaitRingStability` and `WaitInstanceState` methods signature to rely on `ReadRing` instead. #251
* [CHANGE] Added new `-consul.cas-retry-delay` flag. It has a default value of `1s`, while previously there was no delay between retries. #178
* [CHANGE] Flagext: `DayValue` now always uses UTC when parsing or displaying dates. #71
* [CHANGE] Closer: remove the closer package since it's trivial to just copy/paste. #70
* [CHANGE] Memberlist: allow specifying address and port advertised to the memberlist cluster members by setting the following configuration: #37
  * `-memberlist.advertise_addr`
  * `-memberlist.advertise_port`
* [CHANGE] Removed global metrics for KV package. Making a KV object will now require a prometheus registerer that will be used to register all relevant KV class metrics. #22
* [CHANGE] Added CHANGELOG.md and Pull Request template to reference the changelog
* [CHANGE] Remove `cortex_` prefix for metrics registered in the ring. #46
* [CHANGE] Rename `kv/kvtls` to `crypto/tls`. #39
* [CHANGE] spanlogger: Take interface implementation for extracting tenant ID. #59
* [CHANGE] The `status_code` label on gRPC client metrics has changed from '200' and '500' to '2xx', '5xx', '4xx', 'cancel' or 'error'. #68
* [CHANGE] Memberlist: changed probe interval from `1s` to `5s` and probe timeout from `500ms` to `2s`. #90
* [CHANGE] Remove package `math`. #104
* [CHANGE] time: Remove time package. #103
* [CHANGE] grpcutil: Convert Resolver into concrete type. #105
* [CHANGE] grpcutil.Resolver.Resolve: Take a service parameter. #102
* [CHANGE] grpcutil.Update: Remove gRPC LB related metadata. #102
* [CHANGE] concurrency.ForEach: deprecated and reimplemented by new `concurrency.ForEachJob`. #113
* [CHANGE] grpcclient: Bump default `grpc-max-send-msg-size` flag to 100 Mb. #123
* [CHANGE] ring/client: It's now possible to set different value than `consul` as default KV store. #120
* [CHANGE] Lifecycler: Default value of lifecycler's `final-sleep` is now `0s` (i.e. no sleep). #121
* [CHANGE] Minor cosmetic changes in ring and memberlist HTTP status templates. #149
* [CHANGE] flagext.Secret: `value` field is no longer exported. Value can be read using `String()` method and set using `Set` method. #154
* [CHANGE] spanlogger.SpanLogger: Log the user ID from the context with the `user` label instead of `org_id`. #156
* [CHANGE] ring: removed the following metrics from ring client and lifecycler: #161
  * `member_ring_tokens_owned`
  * `member_ring_tokens_to_own`
  * `ring_tokens_owned`
  * `ring_member_ownership_percent`
* [CHANGE] Memberlist: `-memberlist.abort-if-join-fails` option now defaults to false.
* [CHANGE] Remove middleware package. #182
* [CHANGE] Memberlist: disabled TCP-based ping fallback, because dskit already uses a custom transport based on TCP. #194
* [CHANGE] Memberlist: KV store now fast-joins memberlist cluster before serving any KV requests. #195
* [CHANGE] Ring: remove duplicate state in NewOp func #203
* [CHANGE] Memberlist: Increase the leave timeout to 10x the connection timeout, so that we can communicate the leave to at least 1 node, if the first 9 we try to contact times out.
* [CHANGE] Netutil: removed debug log message "found network interfaces with private IP addresses assigned". #216
* [CHANGE] Runtimeconfig: Listener channels created by Manager no longer receive current value on every reload period, but only if any configuration file has changed. #218
* [CHANGE] Services: `FailureWatcher.WatchService()` and `FailureWatcher.WatchManager()` now panic if `FailureWatcher` is `nil`. #219
* [CHANGE] Memberlist: cluster label verification feature (`-memberlist.cluster-label` and `-memberlist.cluster-label-verification-disabled`) is now marked as stable. #222
* [CHANGE] Cache: Switch Memcached backend to use `github.com/grafana/gomemcache` repository instead of `github.com/bradfitz/gomemcache`. #248
* [CHANGE] Multierror: Implement `Is(error) bool`. This allows to use `multierror.MultiError` with `errors.Is()`. `MultiError` will in turn call `errors.Is()` on every error value. #254
* [CHANGE] Cache: Remove the `context.Context` argument from the `Cache.Store` method and rename the method to `Cache.StoreAsync`. #273
* [FEATURE] Cache: Add support for configuring a Redis cache backend. #268 #271 #276
* [FEATURE] Add support for waiting on the rate limiter using the new `WaitN` method. #279
* [ENHANCEMENT] Use `SecretReader` interface to fetch secrets when configuring TLS. #274
* [ENHANCEMENT] Add middleware package. #38
* [ENHANCEMENT] Add the ring package #45
* [ENHANCEMENT] Add limiter package. #41
* [ENHANCEMENT] Add grpcclient, grpcencoding and grpcutil packages. #39
* [ENHANCEMENT] Replace go-kit/kit/log with go-kit/log. #52
* [ENHANCEMENT] Add spanlogger package. #42
* [ENHANCEMENT] Add runutil.CloseWithLogOnErr function. #58
* [ENHANCEMENT] Add cache, gate and stringsutil packages. #239
* [ENHANCEMENT] Cache: add Redis support. #245
* [ENHANCEMENT] Optimise memberlist receive path when used as a backing store for rings with a large number of members. #76 #77 #84 #91 #93
* [ENHANCEMENT] Memberlist: prepare the data to send on the write before starting counting the elapsed time for `-memberlist.packet-write-timeout`, in order to reduce chances we hit the timeout when sending a packet to other node. #89
* [ENHANCEMENT] Memberlist: parallelize processing of messages received by memberlist. #110
* [ENHANCEMENT] flagext: for cases such as `DeprecatedFlag()` that need a logger, add RegisterFlagsWithLogger. #80
* [ENHANCEMENT] Added option to BasicLifecycler to keep instance in the ring when stopping. #97
* [ENHANCEMENT] Add WaitRingTokensStability function to ring, to be able to wait on ring stability excluding allowed state transitions. #95
* [ENHANCEMENT] Trigger metrics update on ring changes instead of doing it periodically to speed up tests that wait for certain metrics. #107
* [ENHANCEMENT] Add an HTTP hedging library. #115
* [ENHANCEMENT] Ring: Add ring page handler to BasicLifecycler and Lifecycler. #112
* [ENHANCEMENT] Lifecycler: It's now possible to change default value of lifecycler's `final-sleep`. #121
* [ENHANCEMENT] Memberlist: Update to latest fork of memberlist. #160
* [ENHANCEMENT] Memberlist: extracted HTTP status page handler to `memberlist.HTTPStatusHandler` which now can be instantiated with a custom template. #163
* [ENHANCEMENT] Lifecycler: add flag to clear tokens on shutdown. #167
* [ENHANCEMENT] ring: Added InstanceRegisterDelegate. #177
* [ENHANCEMENT] ring: optimize shuffle-shard computation when lookback is used, and all instances have registered timestamp within the lookback window. In that case we can immediately return origial ring, because we would select all instances anyway. #181
* [ENHANCEMENT] Runtimeconfig: Allow providing multiple runtime config yaml files as comma separated list file paths. #183
* [ENHANCEMENT] Memberlist: Add cluster label support to memberlist client. #187
* [ENHANCEMENT] Runtimeconfig: Don't unmarshal and merge runtime config yaml files if they haven't changed since last check. #218
* [ENHANCEMENT] ring: DoBatch now differentiates between 4xx and 5xx GRPC errors and keeps track of them separately. It only returns when there is a quorum of either error class. If your errors do not implement `GRPCStatus() *Status` from google.golang.org/grpc/status, then this change does not affect you. #201
* [ENHANCEMENT] Added `<prefix>.tls-min-version` and `<prefix>.tls-cipher-suites` flags to client configurations. #217
* [ENHANCEMENT] Concurrency: Add LimitedConcurrencySingleFlight to run jobs concurrently and with in-flight deduplication. #214
* [ENHANCEMENT] Add the ability to define custom gRPC health checks. #227
* [ENHANCEMENT] Import Bytes type, DeleteAll function and DNS package from Thanos. #228
* [ENHANCEMENT] Execute health checks in ring client pool concurrently. #237
* [ENHANCEMENT] Cache: Add the ability to use a custom memory allocator for cache results. #249
* [ENHANCEMENT] Add the metrics package to support per tenant metric aggregation. #258
* [ENHANCEMENT] Cache: Add Delete method to cache.Cache interface. #255
* [ENHANCEMENT] Cache: Add backward compatible metrics exposition for cache. #255
  * `<prefix>_cache_client_info{backend="[memcached|redis]",...}`
  * `<prefix>_cache_dns_failures_total{backend="[memcached|redis]",...}`
  * `<prefix>_cache_dns_lookups_total{backend="[memcached|redis]",...}`
  * `<prefix>_cache_dns_provider_results{backend="[memcached|redis]",...}`
  * `<prefix>_cache_getmulti_gate_duration_seconds_bucket{backend="[memcached|redis]",...}`
  * `<prefix>_cache_getmulti_gate_duration_seconds_count{backend="[memcached|redis]",...}`
  * `<prefix>_cache_getmulti_gate_duration_seconds_sum{backend="[memcached|redis]",...}`
  * `<prefix>_cache_getmulti_gate_queries_concurrent_max{backend="[memcached|redis]",...}`
  * `<prefix>_cache_getmulti_gate_queries_in_flight{backend="[memcached|redis]",...}`
  * `<prefix>_cache_hits_total{backend="[memcached|redis]",...}`
  * `<prefix>_cache_operation_data_size_bytes_bucket{backend="[memcached|redis]",...}`
  * `<prefix>_cache_operation_data_size_bytes_count{backend="[memcached|redis]",...}`
  * `<prefix>_cache_operation_data_size_bytes_sum{backend="[memcached|redis]",...}`
  * `<prefix>_cache_operation_duration_seconds_bucket{backend="[memcached|redis]",...}`
  * `<prefix>_cache_operation_duration_seconds_count{backend="[memcached|redis]",...}`
  * `<prefix>_cache_operation_duration_seconds_sum{backend="[memcached|redis]",...}`
  * `<prefix>_cache_operation_failures_total{backend="[memcached|redis]",...}`
  * `<prefix>_cache_operation_skipped_total{backend="[memcached|redis]",...}`
  * `<prefix>_cache_operations_total{backend="[memcached|redis]",...}`
  * `<prefix>_cache_requests_total{backend="[memcached|redis]",...}`
* [ENHANCEMENT] Lifecycler: Added `InstancesInZoneCount` and `InstancesCount` functions returning respectively the total number of instances in the ring and the number of instances in the ring that are registered in lifecycler's zone, updated during the last heartbeat period. #270
* [ENHANCEMENT] Memcached: add `MinIdleConnectionsHeadroomPercentage` support. It configures the minimum number of idle connections to keep open as a percentage of the number of recently used idle connections. If negative (default), idle connections are kept open indefinitely. #269
* [ENHANCEMENT] Memcached: Add support for using TLS or mTLS with Memcached based caching. #278
* [ENHANCEMENT] Ring: improve performance of shuffle sharding computation. #281
* [ENHANCEMENT] Add option to enable IPv6 address detection in ring and memberlist handling. #185
* [ENHANCEMENT] Ring: cache results of shuffle sharding with lookback where possible. #283
* [BUGFIX] spanlogger: Support multiple tenant IDs. #59
* [BUGFIX] Memberlist: fixed corrupted packets when sending compound messages with more than 255 messages or messages bigger than 64KB. #85
* [BUGFIX] Ring: `ring_member_ownership_percent` and `ring_tokens_owned` metrics are not updated on scale down. #109
* [BUGFIX] Allow in-memory kv-client to support multiple codec #132
* [BUGFIX] Modules: fix a module waiting for other modules depending on it before stopping. #141
* [BUGFIX] Multi KV: fix panic when using function to modify primary KV store in runtime. #153
* [BUGFIX] Lifecycler: if the ring backend storage is reset, the instance adds itself back to the ring with an updated registration timestamp set to current time. #165
* [BUGFIX] Ring: fix bug where hash ring instances may appear unhealthy in the web UI even though they are not. #172
* [BUGFIX] Lifecycler: if existing ring entry is reused, ring is updated immediately, and not on next heartbeat. #175
* [BUGFIX] stringslicecsv: handle unmarshalling empty yaml string #206
* [BUGFIX] Memberlist: retry joining memberlist cluster on startup when no nodes are resolved. #215
* [BUGFIX] Ring status page: display 100% ownership as "100%", rather than "1e+02%". #231
* [BUGFIX] Memberlist: fix crash when methods from `memberlist.Delegate` interface are called on `*memberlist.KV` before the service is fully started. #244
* [BUGFIX] runtimeconfig: Fix `runtime_config_last_reload_successful` metric after recovery from bad config with exact same config hash as before. #262
* [BUGFIX] Ring status page: fixed the owned tokens percentage value displayed. #282
<<<<<<< HEAD
* [BUGFIX] ring.Lifecycler: Handle when previous ring state is leaving and the number of tokens has changed. #79
=======
* [BUGFIX] Ring: prevent iterating the whole ring when using `ExcludedZones`. #285
>>>>>>> 5642ceb9
<|MERGE_RESOLUTION|>--- conflicted
+++ resolved
@@ -125,8 +125,5 @@
 * [BUGFIX] Memberlist: fix crash when methods from `memberlist.Delegate` interface are called on `*memberlist.KV` before the service is fully started. #244
 * [BUGFIX] runtimeconfig: Fix `runtime_config_last_reload_successful` metric after recovery from bad config with exact same config hash as before. #262
 * [BUGFIX] Ring status page: fixed the owned tokens percentage value displayed. #282
-<<<<<<< HEAD
 * [BUGFIX] ring.Lifecycler: Handle when previous ring state is leaving and the number of tokens has changed. #79
-=======
 * [BUGFIX] Ring: prevent iterating the whole ring when using `ExcludedZones`. #285
->>>>>>> 5642ceb9
