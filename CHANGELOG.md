--- conflicted
+++ resolved
@@ -3,9 +3,6 @@
 * [CHANGE] Removed global metrics for KV package. Making a KV object will now require a prometheus registerer that will
   be used to register all relevant KV class metrics. #22
 * [CHANGE] Added CHANGELOG.md and Pull Request template to reference the changelog
-<<<<<<< HEAD
+* [ENHANCEMENT] Add middleware package. #38
 * [ENHANCEMENT] Add `dslog` package #33
-* [ENHANCEMENT] Add `tenant` package #33
-=======
-* [ENHANCEMENT] Add middleware package. #38
->>>>>>> 60e6d9b1
+* [ENHANCEMENT] Add `tenant` package #33