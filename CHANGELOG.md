--- conflicted
+++ resolved
@@ -126,12 +126,8 @@
 * [FEATURE] grpcclient: Add experimental configuration option `-cluster-validation.label` to `grpcclient.Config` used for setting the cluster validation label of gRPC clients. #657
 * [FEATURE] Add `ring.GetWithOptions()` method to support additional features at a per-call level. #632
 * [FEATURE] Add `-memberlist.watch-prefix-buffer-size` that controls the size of the buffered channel used by WatchPrefix. #669
-<<<<<<< HEAD
 * [FEATURE] tracing: Add `NewOTelFromEnv` function to configure OpenTelemetry tracing via environment variables following official OTel SDK configuration standards. #704
-* [ENHANCEMENT] Add feature flag to make Memcached soft-dependency on startup. If so, DNS failures on startup will be ignored on client creation. #647, #658
-=======
 * [ENHANCEMENT] Add feature flag to make Memcached soft-dependency on startup. If so, DNS failures on startup will be ignored on client creation. #647, #658, #705
->>>>>>> ff24856a
 * [ENHANCEMENT] Add option to hide token information in ring status page #633
 * [ENHANCEMENT] Display token information in partition ring status page #631
 * [ENHANCEMENT] Add ability to log all source hosts from http header instead of only the first one. #444
