## Changelog

* [CHANGE] server: import godeltaprof/http/pprof adding /debug/pprof/delta_{heap,mutex,block} endpoints to DefaultServeMux #450
* [CHANGE] Move httpgrpc request & response utils up from httpgrpc/server to httpgrpc package #434, #435
* [CHANGE] Updated the minimum required Go version to 1.20 and update Drone config #420
* [CHANGE] Change `WaitRingStability` and `WaitInstanceState` methods signature to rely on `ReadRing` instead. #251
* [CHANGE] Added new `-consul.cas-retry-delay` flag. It has a default value of `1s`, while previously there was no delay between retries. #178
* [CHANGE] Flagext: `DayValue` now always uses UTC when parsing or displaying dates. #71
* [CHANGE] Closer: remove the closer package since it's trivial to just copy/paste. #70
* [CHANGE] Memberlist: allow specifying address and port advertised to the memberlist cluster members by setting the following configuration: #37
  * `-memberlist.advertise_addr`
  * `-memberlist.advertise_port`
* [CHANGE] Removed global metrics for KV package. Making a KV object will now require a prometheus registerer that will be used to register all relevant KV class metrics. #22
* [CHANGE] Added CHANGELOG.md and Pull Request template to reference the changelog
* [CHANGE] Remove `cortex_` prefix for metrics registered in the ring. #46
* [CHANGE] Rename `kv/kvtls` to `crypto/tls`. #39
* [CHANGE] spanlogger: Take interface implementation for extracting tenant ID. #59
* [CHANGE] The `status_code` label on gRPC client metrics has changed from '200' and '500' to '2xx', '5xx', '4xx', 'cancel' or 'error'. #68
* [CHANGE] Memberlist: changed probe interval from `1s` to `5s` and probe timeout from `500ms` to `2s`. #90
* [CHANGE] Remove package `math`. #104
* [CHANGE] time: Remove time package. #103
* [CHANGE] grpcutil: Convert Resolver into concrete type. #105
* [CHANGE] grpcutil.Resolver.Resolve: Take a service parameter. #102
* [CHANGE] grpcutil.Update: Remove gRPC LB related metadata. #102
* [CHANGE] concurrency.ForEach: deprecated and reimplemented by new `concurrency.ForEachJob`. #113
* [CHANGE] grpcclient: Bump default `grpc-max-send-msg-size` flag to 100 Mb. #123
* [CHANGE] ring/client: It's now possible to set different value than `consul` as default KV store. #120
* [CHANGE] Lifecycler: Default value of lifecycler's `final-sleep` is now `0s` (i.e. no sleep). #121
* [CHANGE] Minor cosmetic changes in ring and memberlist HTTP status templates. #149
* [CHANGE] flagext.Secret: `value` field is no longer exported. Value can be read using `String()` method and set using `Set` method. #154
* [CHANGE] spanlogger.SpanLogger: Log the user ID from the context with the `user` label instead of `org_id`. #156
* [CHANGE] ring: removed the following metrics from ring client and lifecycler: #161
  * `member_ring_tokens_owned`
  * `member_ring_tokens_to_own`
  * `ring_tokens_owned`
  * `ring_member_ownership_percent`
* [CHANGE] Memberlist: `-memberlist.abort-if-join-fails` option now defaults to false.
* [CHANGE] Remove middleware package. #182
* [CHANGE] Memberlist: disabled TCP-based ping fallback, because dskit already uses a custom transport based on TCP. #194
* [CHANGE] Memberlist: KV store now fast-joins memberlist cluster before serving any KV requests. #195
* [CHANGE] Ring: remove duplicate state in NewOp func #203
* [CHANGE] Memberlist: Increase the leave timeout to 10x the connection timeout, so that we can communicate the leave to at least 1 node, if the first 9 we try to contact times out.
* [CHANGE] Netutil: removed debug log message "found network interfaces with private IP addresses assigned". #216
* [CHANGE] Runtimeconfig: Listener channels created by Manager no longer receive current value on every reload period, but only if any configuration file has changed. #218
* [CHANGE] Services: `FailureWatcher.WatchService()` and `FailureWatcher.WatchManager()` now panic if `FailureWatcher` is `nil`. #219
* [CHANGE] Memberlist: cluster label verification feature (`-memberlist.cluster-label` and `-memberlist.cluster-label-verification-disabled`) is now marked as stable. #222
* [CHANGE] Cache: Switch Memcached backend to use `github.com/grafana/gomemcache` repository instead of `github.com/bradfitz/gomemcache`. #248
* [CHANGE] Multierror: Implement `Is(error) bool`. This allows to use `multierror.MultiError` with `errors.Is()`. `MultiError` will in turn call `errors.Is()` on every error value. #254
* [CHANGE] Cache: Remove the `context.Context` argument from the `Cache.Store` method and rename the method to `Cache.StoreAsync`. #273
* [CHANGE] ring: make it harder to leak contexts when using `DoUntilQuorum`. #319
* [CHANGE] ring: `CountTokens()`, used for the calculation of ownership in the ring page has been changed in such a way that when zone-awareness is enabled, it calculates the ownership per-zone. Previously zones were not taken into account. #325
* [CHANGE] memberlist: `MetricsRegisterer` field has been removed from `memberlist.KVConfig` in favor of registrerer passed via into `NewKV` function. #327
* [CHANGE] gRPC client: use default connect timeout of 5s, and therefore enable default connect backoff max delay of 5s. #332
* [CHANGE] Remove `github.com/grafana/dskit/errors` in favour of Go's `errors` package. #357
* [CHANGE] Remove `grpcutil.IsGRPCContextCanceled()` in favour of `grpcutil.IsCanceled()`. #357
* [CHANGE] Remove `logrus` and `log.Interface`. #359
* [CHANGE] Remove jaeger-specific opentracing usage in `middleware.HTTPGRPCTracer`. #372
* [CHANGE] Always include source IPs in HTTP and gRPC server spans. #386
* [CHANGE] ring: Change `PoolFactory` function type to an interface and create function implementations. #387
* [CHANGE] server: fix incorrect spelling of "gRPC" in `server.Config` fields. #422
* [CHANGE] memberlist: re-resolve `JoinMembers` during full joins to the cluster (either at startup or periodic). The re-resolution happens on every 100 attempted nodes. This helps speed up joins and respect context cancelation #411
* [CHANGE] ring: `ring.DoBatch()` was deprecated in favor of `DoBatchWithOptions()`. #431
* [CHANGE] tenant: Remove `tenant.WithDefaultResolver()` and `SingleResolver` in favor of global functions `tenant.TenantID()`, `tenant.TenantIDs()`,  or `MultiResolver`. #445
* [FEATURE] Cache: Add support for configuring a Redis cache backend. #268 #271 #276
* [FEATURE] Add support for waiting on the rate limiter using the new `WaitN` method. #279
* [FEATURE] Add `log.BufferedLogger` type. #338
* [FEATURE] Add `flagext.ParseFlagsAndArguments()` and `flagext.ParseFlagsWithoutArguments()` utilities. #341
* [FEATURE] Add `log.RateLimitedLogger` for limiting the rate of logging. The `logger_rate_limit_discarded_log_lines_total` metrics traces the total number of discarded log lines per level. #352
* [FEATURE] Add `middleware.HTTPGRPCTracer` for more detailed server-side tracing spans and tags on `httpgrpc.HTTP/Handle` requests
* [FEATURE] Server: Add support for `GrpcInflightMethodLimiter` -- limiting gRPC requests before reading full request into the memory. This can be used to implement global or method-specific inflight limits for gRPC methods. #377 #392
* [FEATURE] Server: Add `-grpc.server.num-workers` flag that configures the `grpc.NumStreamWorkers()` option. This can be used to start a fixed base amount of workers to process gRPC requests and avoid stack allocation for each call. #400
* [ENHANCEMENT] Add configuration to customize backoff for the gRPC clients.
* [ENHANCEMENT] Use `SecretReader` interface to fetch secrets when configuring TLS. #274
* [ENHANCEMENT] Add middleware package. #38
* [ENHANCEMENT] Add the ring package #45
* [ENHANCEMENT] Add limiter package. #41
* [ENHANCEMENT] Add grpcclient, grpcencoding and grpcutil packages. #39
* [ENHANCEMENT] Replace go-kit/kit/log with go-kit/log. #52
* [ENHANCEMENT] Add spanlogger package. #42
* [ENHANCEMENT] Add runutil.CloseWithLogOnErr function. #58
* [ENHANCEMENT] Add cache, gate and stringsutil packages. #239
* [ENHANCEMENT] Cache: add Redis support. #245
* [ENHANCEMENT] Optimise memberlist receive path when used as a backing store for rings with a large number of members. #76 #77 #84 #91 #93
* [ENHANCEMENT] Memberlist: prepare the data to send on the write before starting counting the elapsed time for `-memberlist.packet-write-timeout`, in order to reduce chances we hit the timeout when sending a packet to other node. #89
* [ENHANCEMENT] Memberlist: parallelize processing of messages received by memberlist. #110
* [ENHANCEMENT] flagext: for cases such as `DeprecatedFlag()` that need a logger, add RegisterFlagsWithLogger. #80
* [ENHANCEMENT] Added option to BasicLifecycler to keep instance in the ring when stopping. #97
* [ENHANCEMENT] Add WaitRingTokensStability function to ring, to be able to wait on ring stability excluding allowed state transitions. #95
* [ENHANCEMENT] Trigger metrics update on ring changes instead of doing it periodically to speed up tests that wait for certain metrics. #107
* [ENHANCEMENT] Add an HTTP hedging library. #115
* [ENHANCEMENT] Ring: Add ring page handler to BasicLifecycler and Lifecycler. #112
* [ENHANCEMENT] Lifecycler: It's now possible to change default value of lifecycler's `final-sleep`. #121
* [ENHANCEMENT] Memberlist: Update to latest fork of memberlist. #160
* [ENHANCEMENT] Memberlist: extracted HTTP status page handler to `memberlist.HTTPStatusHandler` which now can be instantiated with a custom template. #163
* [ENHANCEMENT] Lifecycler: add flag to clear tokens on shutdown. #167
* [ENHANCEMENT] ring: Added InstanceRegisterDelegate. #177
* [ENHANCEMENT] ring: optimize shuffle-shard computation when lookback is used, and all instances have registered timestamp within the lookback window. In that case we can immediately return origial ring, because we would select all instances anyway. #181
* [ENHANCEMENT] Runtimeconfig: Allow providing multiple runtime config yaml files as comma separated list file paths. #183
* [ENHANCEMENT] Memberlist: Add cluster label support to memberlist client. #187
* [ENHANCEMENT] Runtimeconfig: Don't unmarshal and merge runtime config yaml files if they haven't changed since last check. #218
* [ENHANCEMENT] ring: DoBatch now differentiates between 4xx and 5xx GRPC errors and keeps track of them separately. It only returns when there is a quorum of either error class. If your errors do not implement `GRPCStatus() *Status` from google.golang.org/grpc/status, then this change does not affect you. #201
* [ENHANCEMENT] Added `<prefix>.tls-min-version` and `<prefix>.tls-cipher-suites` flags to client configurations. #217
* [ENHANCEMENT] Concurrency: Add LimitedConcurrencySingleFlight to run jobs concurrently and with in-flight deduplication. #214
* [ENHANCEMENT] Add the ability to define custom gRPC health checks. #227
* [ENHANCEMENT] Import Bytes type, DeleteAll function and DNS package from Thanos. #228
* [ENHANCEMENT] Execute health checks in ring client pool concurrently. #237
* [ENHANCEMENT] Cache: Add the ability to use a custom memory allocator for cache results. #249
* [ENHANCEMENT] Add the metrics package to support per tenant metric aggregation. #258
* [ENHANCEMENT] Cache: Add Delete method to cache.Cache interface. #255
* [ENHANCEMENT] Cache: Add backward compatible metrics exposition for cache. #255
  * `<prefix>_cache_client_info{backend="[memcached|redis]",...}`
  * `<prefix>_cache_dns_failures_total{backend="[memcached|redis]",...}`
  * `<prefix>_cache_dns_lookups_total{backend="[memcached|redis]",...}`
  * `<prefix>_cache_dns_provider_results{backend="[memcached|redis]",...}`
  * `<prefix>_cache_getmulti_gate_duration_seconds_bucket{backend="[memcached|redis]",...}`
  * `<prefix>_cache_getmulti_gate_duration_seconds_count{backend="[memcached|redis]",...}`
  * `<prefix>_cache_getmulti_gate_duration_seconds_sum{backend="[memcached|redis]",...}`
  * `<prefix>_cache_getmulti_gate_queries_concurrent_max{backend="[memcached|redis]",...}`
  * `<prefix>_cache_getmulti_gate_queries_in_flight{backend="[memcached|redis]",...}`
  * `<prefix>_cache_hits_total{backend="[memcached|redis]",...}`
  * `<prefix>_cache_operation_data_size_bytes_bucket{backend="[memcached|redis]",...}`
  * `<prefix>_cache_operation_data_size_bytes_count{backend="[memcached|redis]",...}`
  * `<prefix>_cache_operation_data_size_bytes_sum{backend="[memcached|redis]",...}`
  * `<prefix>_cache_operation_duration_seconds_bucket{backend="[memcached|redis]",...}`
  * `<prefix>_cache_operation_duration_seconds_count{backend="[memcached|redis]",...}`
  * `<prefix>_cache_operation_duration_seconds_sum{backend="[memcached|redis]",...}`
  * `<prefix>_cache_operation_failures_total{backend="[memcached|redis]",...}`
  * `<prefix>_cache_operation_skipped_total{backend="[memcached|redis]",...}`
  * `<prefix>_cache_operations_total{backend="[memcached|redis]",...}`
  * `<prefix>_cache_requests_total{backend="[memcached|redis]",...}`
* [ENHANCEMENT] Lifecycler: Added `InstancesInZoneCount` and `InstancesCount` functions returning respectively the total number of instances in the ring and the number of instances in the ring that are registered in lifecycler's zone, updated during the last heartbeat period. #270
* [ENHANCEMENT] Memcached: add `MinIdleConnectionsHeadroomPercentage` support. It configures the minimum number of idle connections to keep open as a percentage of the number of recently used idle connections. If negative (default), idle connections are kept open indefinitely. #269
* [ENHANCEMENT] Memcached: Add support for using TLS or mTLS with Memcached based caching. #278
* [ENHANCEMENT] Ring: improve performance of shuffle sharding computation. #281
* [ENHANCEMENT] Add option to enable IPv6 address detection in ring and memberlist handling. #185
* [ENHANCEMENT] Ring: cache results of shuffle sharding with lookback where possible. #283 #295
* [ENHANCEMENT] BasicLifecycler: functions `ShouldKeepInstanceInTheRingOnShutdown` and `SetKeepInstanceInTheRingOnShutdown` for checking and setting whether instances should be kept in the ring or unregistered on shutdown have been added. #290
* [ENHANCEMENT] Ring: add `DoUntilQuorum` method. #293
* [ENHANCEMENT] Ring: add `ReplicationSet.ZoneCount()` method. #298
* [ENHANCEMENT] Ring: add request minimization to `DoUntilQuorum` method. #306
* [ENHANCEMENT] grpcclient: add `<prefix>.initial-stream-window-size` and `<prefix>.initial-connection-window-size` configuration flags to alter HTTP flow control options for a gRPC client. #312
* [ENHANCEMENT] Added `TokenGenerator` interface with `RandomTokenGenerator` (generating random tokens), and `SpreadMinimizingTokenGenerator` (generating tokens with almost even distribution) implementation. By default `RandomTokenGenerator` is used. #321
* [ENHANCEMENT] Lifecycler: Added `RingTokenGenerator` configuration that specifies the `TokenGenerator` implementation that is used for token generation. Default value is nil, meaning that `RandomTokenGenerator` is used. #323
* [ENHANCEMENT] BasicLifecycler: Added `RingTokenGenerator` configuration that specifies the `TokenGenerator` implementation that is used for token generation. Default value is nil, meaning that `RandomTokenGenerator` is used. #323
* [ENHANCEMENT] Ring: add support for hedging to `DoUntilQuorum` when request minimization is enabled. #330
* [ENHANCEMENT] Lifecycler: allow instances to register in ascending order of ids in case of spread minimizing token generation strategy. #326
* [ENHANCEMENT] Remove dependency on `github.com/weaveworks/common` package by migrating code to a corresponding package in `github.com/grafana/dskit`. #342
* [ENHANCEMENT] Add ability to pass TLS certificates and keys inline when configuring server-side TLS. #349 #363
* [ENHANCEMENT] Migrate `github.com/weaveworks/common/aws` and `github.com/weaveworks/common/test` packages to corresponding packages in `github.com/grafana/dskit`. #356
* [ENHANCEMENT] Ring: optionally emit logs and trace events in `DoUntilQuorum`. #361
* [ENHANCEMENT] metrics: Add `MetricFamilyMap.MinGauges` and `MetricFamiliesPerTenant.SendMinOfGauges` methods. #366
* [ENHANCEMENT] metrics: add `MatchesLabels`, `FindMetricsInFamilyMatchingLabels` and `FindHistogramWithNameAndLabels` test helper methods. #365
* [ENHANCEMENT] SpanLogger: much more efficient debug logging. #367
* [ENHANCEMENT] server: clarify documentation for `-server.grpc-max-concurrent-streams` CLI flag. #369
* [ENHANCEMENT] Ring: Add ID attribute to `InstanceDesc` for ring members. #387
* [ENHANCEMENT] httpgrpc, grpcutil: added constants and functions for adding request details into outgoing grpc metadata. #391
* [ENHANCEMENT] Ring: clarify the message logged by `DoUntilQuorum` when the first failure in a zone occurs. #402
* [ENHANCEMENT] Ring: include instance ID in log messages emitted by `DoUntilQuorum`. #402
* [ENHANCEMENT] Ring: add support for aborting early if a terminal error is returned by a request initiated by `DoUntilQuorum`. #404 #413
* [ENHANCEMENT] Memcached: allow to configure write and read buffer size (in bytes). #414
* [ENHANCEMENT] Server: Add `-server.http-read-header-timeout` option to specify timeout for reading HTTP request header. It defaults to 0, in which case reading of headers can take up to `-server.http-read-timeout`, leaving no time for reading body, if there's any. #423
* [ENHANCEMENT] Make httpgrpc.Server produce non-loggable errors when a header with key `httpgrpc.DoNotLogErrorHeaderKey` and any value is present in the HTTP response. #421
* [ENHANCEMENT] Server: Add `-server.report-grpc-codes-in-instrumentation-label-enabled` CLI flag to specify whether gRPC status codes should be used in `status_code` label of request duration metric. It defaults to false, meaning that gRPC status codes are represented with `error` value. #424 #425
* [ENHANCEMENT] Added `middleware.ReportGRPCStatusOption` that can be passed to the following functions to enable reporting of gRPC status codes in "status_code" label (instead of simplified "error", "cancel" or "success" values): #424
 * `middleware.UnaryServerInstrumentInterceptor`
 * `middleware.StreamServerInstrumentInterceptor`
 * `middleware.UnaryClientInstrumentInterceptor`
 * `middleware.StreamClientInstrumentInterceptor`
 * `middleware.Instrument`
* [ENHANCEMENT] Server: Added new `-server.http-log-closed-connections-without-response-enabled` option to log details about closed connections that received no response. #426
* [ENHANCEMENT] ring: Added new function `DoBatchWithClientError()` that extends an already existing `DoBatch()`. The former differentiates between client and server errors by the filtering function passed as a parameter. This way client and server errors can be tracked separately. The function returns only when there is a quorum of either error class. #427
* [ENHANCEMENT] ring: Replaced `DoBatchWithClientError()` with `DoBatchWithOptions()`, allowing a new option to use a custom `Go(func())` implementation that may use pre-allocated workers instead of spawning a new goroutine for each request. #431
* [ENHANCEMENT] ring: add support for prioritising zones when using `DoUntilQuorum` with request minimisation and zone awareness. #440
* [ENHANCEMENT] ballast: add utility function to allocate heap ballast. #446
<<<<<<< HEAD
* [ENHANCEMENT] SpanProfiler: add spanprofiler package. #448
=======
* [ENHANCEMENT] ring: use and provide context cancellation causes in `DoUntilQuorum`. #449
* [ENHANCEMENT] ring: `ring.DoBatch` and `ring.DoBatchWithOptions` now check the context cancellation while calculating the replication instances, failing if the context was canceld. #454
* [ENHANCEMENT] Cache: Export Memcached and Redis client types instead of returning the interface, `RemoteCacheClient`, they implement. #453
>>>>>>> 6d929028
* [BUGFIX] spanlogger: Support multiple tenant IDs. #59
* [BUGFIX] Memberlist: fixed corrupted packets when sending compound messages with more than 255 messages or messages bigger than 64KB. #85
* [BUGFIX] Ring: `ring_member_ownership_percent` and `ring_tokens_owned` metrics are not updated on scale down. #109
* [BUGFIX] Allow in-memory kv-client to support multiple codec #132
* [BUGFIX] Modules: fix a module waiting for other modules depending on it before stopping. #141
* [BUGFIX] Multi KV: fix panic when using function to modify primary KV store in runtime. #153
* [BUGFIX] Lifecycler: if the ring backend storage is reset, the instance adds itself back to the ring with an updated registration timestamp set to current time. #165
* [BUGFIX] Ring: fix bug where hash ring instances may appear unhealthy in the web UI even though they are not. #172
* [BUGFIX] Lifecycler: if existing ring entry is reused, ring is updated immediately, and not on next heartbeat. #175
* [BUGFIX] stringslicecsv: handle unmarshalling empty yaml string #206
* [BUGFIX] Memberlist: retry joining memberlist cluster on startup when no nodes are resolved. #215
* [BUGFIX] Ring status page: display 100% ownership as "100%", rather than "1e+02%". #231
* [BUGFIX] Memberlist: fix crash when methods from `memberlist.Delegate` interface are called on `*memberlist.KV` before the service is fully started. #244
* [BUGFIX] runtimeconfig: Fix `runtime_config_last_reload_successful` metric after recovery from bad config with exact same config hash as before. #262
* [BUGFIX] Ring status page: fixed the owned tokens percentage value displayed. #282
* [BUGFIX] Ring: prevent iterating the whole ring when using `ExcludedZones`. #285
* [BUGFIX] grpcclient: fix missing `.` in flag name for initial connection window size flag. #314
* [BUGFIX] ring.Lifecycler: Handle when previous ring state is leaving and the number of tokens has changed. #79
* [BUGFIX] memberlist metrics: fix registration of `memberlist_client_kv_store_count` metric and disable expiration of metrics exposed by memberlist library. #327
* [BUGFIX] middleware: fix issue where successful gRPC streaming requests are not always captured in metrics. #344
* [BUGFIX] Ring: `DoUntilQuorum` and `DoUntilQuorumWithoutSuccessfulContextCancellation` will now cancel the context for a zone as soon as first failure for that zone is encountered. #364
* [BUGFIX] `MetricFamiliesPerTenant.SendMinOfGauges` will no longer return 0 if some tenant doesn't have the gauge in their registry, and other tenants have positive values only. #368
* [BUGFIX] `MetricFamiliesPerTenant.SendMaxOfGauges` will no longer return 0 if some tenant doesn't have the gauge in their registry, and other tenants have negative values only. #368
* [BUGFIX] `MetricFamiliesPerTenant.SendMaxOfGaugesPerTenant` no longer includes tenants, which do not have specified gauge. #368
* [BUGFIX] Correctly format `host:port` addresses when using IPv6. #388
* [BUGFIX] Memberlist's TCP transport will now reject bind addresses that are not IP addresses, such as "localhost", rather than silently converting these to 0.0.0.0 and therefore listening on all addresses. #396
* [BUGFIX] Ring: use zone-aware logging when all zones are required for quorum. #403
* [BUGFIX] Services: moduleService could drop stop signals to its underlying service. #409 #417
* [BUGFIX] ring: don't mark trace spans as failed if `DoUntilQuorum` terminates due to cancellation. #449
* [BUGFIX] middleware: fix issue where applications that used the httpgrpc tracing middleware would generate duplicate spans for incoming HTTP requests. #451<|MERGE_RESOLUTION|>--- conflicted
+++ resolved
@@ -172,13 +172,10 @@
 * [ENHANCEMENT] ring: Replaced `DoBatchWithClientError()` with `DoBatchWithOptions()`, allowing a new option to use a custom `Go(func())` implementation that may use pre-allocated workers instead of spawning a new goroutine for each request. #431
 * [ENHANCEMENT] ring: add support for prioritising zones when using `DoUntilQuorum` with request minimisation and zone awareness. #440
 * [ENHANCEMENT] ballast: add utility function to allocate heap ballast. #446
-<<<<<<< HEAD
-* [ENHANCEMENT] SpanProfiler: add spanprofiler package. #448
-=======
 * [ENHANCEMENT] ring: use and provide context cancellation causes in `DoUntilQuorum`. #449
 * [ENHANCEMENT] ring: `ring.DoBatch` and `ring.DoBatchWithOptions` now check the context cancellation while calculating the replication instances, failing if the context was canceld. #454
 * [ENHANCEMENT] Cache: Export Memcached and Redis client types instead of returning the interface, `RemoteCacheClient`, they implement. #453
->>>>>>> 6d929028
+* [ENHANCEMENT] SpanProfiler: add spanprofiler package. #448
 * [BUGFIX] spanlogger: Support multiple tenant IDs. #59
 * [BUGFIX] Memberlist: fixed corrupted packets when sending compound messages with more than 255 messages or messages bigger than 64KB. #85
 * [BUGFIX] Ring: `ring_member_ownership_percent` and `ring_tokens_owned` metrics are not updated on scale down. #109
