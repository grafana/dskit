--- conflicted
+++ resolved
@@ -31,11 +31,8 @@
 * [ENHANCEMENT] Added option to BasicLifecycler to keep instance in the ring when stopping. #97
 * [ENHANCEMENT] Add WaitRingTokensStability function to ring, to be able to wait on ring stability excluding allowed state transitions. #95
 * [ENHANCEMENT] Trigger metrics update on ring changes instead of doing it periodically to speed up tests that wait for certain metrics. #107
-<<<<<<< HEAD
 * [ENHANCEMENT] Add an HTTP hedging library. #115
-=======
 * [ENHANCEMENT] Ring: Add ring page handler to BasicLifecycler and Lifecycler. #112
->>>>>>> cd9c89e7
 * [BUGFIX] spanlogger: Support multiple tenant IDs. #59
 * [BUGFIX] Memberlist: fixed corrupted packets when sending compound messages with more than 255 messages or messages bigger than 64KB. #85
 * [BUGFIX] Ring: `ring_member_ownership_percent` and `ring_tokens_owned` metrics are not updated on scale down. #109