--- conflicted
+++ resolved
@@ -84,11 +84,8 @@
 * [CHANGE] memberlist: Metric `memberlist_client_messages_in_broadcast_queue` is now split into `queue="local"` and `queue="gossip"` values. #539
 * [CHANGE] memberlist: Failure to fast-join a cluster via contacting a node is now logged at `info` instead of `debug`. #585
 * [CHANGE] `Service.AddListener` and `Manager.AddListener` now return function for stopping the listener. #564
-<<<<<<< HEAD
+* [CHANGE] ring: Add `InstanceRingReader` interface to `ring` package. #597
 * [CHANGE] ring: ring updates now processed at most once per `-ring.update-interval`. #592
-=======
-* [CHANGE] ring: Add `InstanceRingReader` interface to `ring` package. #597
->>>>>>> 53283a0f
 * [FEATURE] Cache: Add support for configuring a Redis cache backend. #268 #271 #276
 * [FEATURE] Add support for waiting on the rate limiter using the new `WaitN` method. #279
 * [FEATURE] Add `log.BufferedLogger` type. #338
@@ -236,11 +233,7 @@
 * [ENHANCEMENT] Runtimeconfig: support gzip-compressed files with `.gz` extension. #571
 * [ENHANCEMENT] grpcclient: Support custom gRPC compressors. #583
 * [ENHANCEMENT] Adapt `metrics.SendSumOfGaugesPerTenant` to use `metrics.MetricOption`. #584
-<<<<<<< HEAD
-=======
 * [ENHANCEMENT] Cache: Add `.Add()` and `.Set()` methods to cache clients. #591
-* [CHANGE] Backoff: added `Backoff.ErrCause()` which is like `Backoff.Err()` but returns the context cause if backoff is terminated because the context has been canceled. #538
->>>>>>> 53283a0f
 * [BUGFIX] spanlogger: Support multiple tenant IDs. #59
 * [BUGFIX] Memberlist: fixed corrupted packets when sending compound messages with more than 255 messages or messages bigger than 64KB. #85
 * [BUGFIX] Ring: `ring_member_ownership_percent` and `ring_tokens_owned` metrics are not updated on scale down. #109
