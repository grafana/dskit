## Changelog

* [CHANGE] Add new metric `slow_request_server_throughput` to track the throughput of slow queries. #619
* [CHANGE] Log middleware updated to honor `logRequestHeaders` in all logging scenarios. #615
* [CHANGE] Roll back the gRPC dependency to v1.65.0 to allow downstream projects to avoid a performance regression and maybe a bug in v1.66.0. #581
* [CHANGE] Update the gRPC dependency to v1.66.0 and deprecate the `grpc_server_recv_buffer_pools_enabled` option that is no longer supported by it. #580
* [CHANGE] `ring.DoBatchWithOptions` (and `ring.DoBatch`) reports the cancelation cause when the context is canceled instead of `context.Canceled`.
* [CHANGE] Multierror: Implement `Unwrap() []error`. This allows to use `multierror.MultiError` with both `errors.Is()` and `errors.As()`. Previously implemented `Is(error) bool` has been removed. #522
* [CHANGE] Add a new `grpc_server_recv_buffer_pools_enabled` option that enables recv buffer pools in the gRPC server (assuming `grpc_server_stats_tracking_enabled` is disabled). #510
* [CHANGE] Add a new `grpc_server_stats_tracking_enabled` option that allows us to disable stats tracking and potentially improve server memory reuse. #507
* [CHANGE] Add support for PROXY protocol to Server. #508
* [CHANGE] Add a new middleware to cancel http requests cleanly based on http.TimeoutHandler. #504
* [CHANGE] Exemplar label changes from "traceID" to "trace_id". #487
* [CHANGE] server: import godeltaprof/http/pprof adding /debug/pprof/delta_{heap,mutex,block} endpoints to DefaultServeMux #450
* [CHANGE] Move httpgrpc request & response utils up from httpgrpc/server to httpgrpc package #434, #435
* [CHANGE] Updated the minimum required Go version to 1.20 and update Drone config #420
* [CHANGE] Change `WaitRingStability` and `WaitInstanceState` methods signature to rely on `ReadRing` instead. #251
* [CHANGE] Added new `-consul.cas-retry-delay` flag. It has a default value of `1s`, while previously there was no delay between retries. #178
* [CHANGE] Flagext: `DayValue` now always uses UTC when parsing or displaying dates. #71
* [CHANGE] Closer: remove the closer package since it's trivial to just copy/paste. #70
* [CHANGE] Memberlist: allow specifying address and port advertised to the memberlist cluster members by setting the following configuration: #37
  * `-memberlist.advertise_addr`
  * `-memberlist.advertise_port`
* [CHANGE] Removed global metrics for KV package. Making a KV object will now require a prometheus registerer that will be used to register all relevant KV class metrics. #22
* [CHANGE] Added CHANGELOG.md and Pull Request template to reference the changelog
* [CHANGE] Remove `cortex_` prefix for metrics registered in the ring. #46
* [CHANGE] Rename `kv/kvtls` to `crypto/tls`. #39
* [CHANGE] spanlogger: Take interface implementation for extracting tenant ID. #59
* [CHANGE] The `status_code` label on gRPC client metrics has changed from '200' and '500' to '2xx', '5xx', '4xx', 'cancel' or 'error'. #68
* [CHANGE] Memberlist: changed probe interval from `1s` to `5s` and probe timeout from `500ms` to `2s`. #90
* [CHANGE] Remove package `math`. #104
* [CHANGE] time: Remove time package. #103
* [CHANGE] grpcutil: Convert Resolver into concrete type. #105
* [CHANGE] grpcutil.Resolver.Resolve: Take a service parameter. #102
* [CHANGE] grpcutil.Update: Remove gRPC LB related metadata. #102
* [CHANGE] concurrency.ForEach: deprecated and reimplemented by new `concurrency.ForEachJob`. #113
* [CHANGE] grpcclient: Bump default `grpc-max-send-msg-size` flag to 100 Mb. #123
* [CHANGE] ring/client: It's now possible to set different value than `consul` as default KV store. #120
* [CHANGE] Lifecycler: Default value of lifecycler's `final-sleep` is now `0s` (i.e. no sleep). #121
* [CHANGE] Minor cosmetic changes in ring and memberlist HTTP status templates. #149
* [CHANGE] flagext.Secret: `value` field is no longer exported. Value can be read using `String()` method and set using `Set` method. #154
* [CHANGE] spanlogger.SpanLogger: Log the user ID from the context with the `user` label instead of `org_id`. #156
* [CHANGE] ring: removed the following metrics from ring client and lifecycler: #161
  * `member_ring_tokens_owned`
  * `member_ring_tokens_to_own`
  * `ring_tokens_owned`
  * `ring_member_ownership_percent`
* [CHANGE] Memberlist: `-memberlist.abort-if-join-fails` option now defaults to false.
* [CHANGE] Remove middleware package. #182
* [CHANGE] Memberlist: disabled TCP-based ping fallback, because dskit already uses a custom transport based on TCP. #194
* [CHANGE] Memberlist: KV store now fast-joins memberlist cluster before serving any KV requests. #195
* [CHANGE] Ring: remove duplicate state in NewOp func #203
* [CHANGE] Memberlist: Increase the leave timeout to 10x the connection timeout, so that we can communicate the leave to at least 1 node, if the first 9 we try to contact times out.
* [CHANGE] Netutil: removed debug log message "found network interfaces with private IP addresses assigned". #216
* [CHANGE] Runtimeconfig: Listener channels created by Manager no longer receive current value on every reload period, but only if any configuration file has changed. #218
* [CHANGE] Services: `FailureWatcher.WatchService()` and `FailureWatcher.WatchManager()` now panic if `FailureWatcher` is `nil`. #219
* [CHANGE] Memberlist: cluster label verification feature (`-memberlist.cluster-label` and `-memberlist.cluster-label-verification-disabled`) is now marked as stable. #222
* [CHANGE] Cache: Switch Memcached backend to use `github.com/grafana/gomemcache` repository instead of `github.com/bradfitz/gomemcache`. #248
* [CHANGE] Multierror: Implement `Is(error) bool`. This allows to use `multierror.MultiError` with `errors.Is()`. `MultiError` will in turn call `errors.Is()` on every error value. #254
* [CHANGE] Cache: Remove the `context.Context` argument from the `Cache.Store` method and rename the method to `Cache.StoreAsync`. #273
* [CHANGE] ring: make it harder to leak contexts when using `DoUntilQuorum`. #319
* [CHANGE] ring: `CountTokens()`, used for the calculation of ownership in the ring page has been changed in such a way that when zone-awareness is enabled, it calculates the ownership per-zone. Previously zones were not taken into account. #325
* [CHANGE] memberlist: `MetricsRegisterer` field has been removed from `memberlist.KVConfig` in favor of registrerer passed via into `NewKV` function. #327
* [CHANGE] gRPC client: use default connect timeout of 5s, and therefore enable default connect backoff max delay of 5s. #332
* [CHANGE] Remove `github.com/grafana/dskit/errors` in favour of Go's `errors` package. #357
* [CHANGE] Remove `grpcutil.IsGRPCContextCanceled()` in favour of `grpcutil.IsCanceled()`. #357
* [CHANGE] Remove `logrus` and `log.Interface`. #359
* [CHANGE] Remove jaeger-specific opentracing usage in `middleware.HTTPGRPCTracer`. #372
* [CHANGE] Always include source IPs in HTTP and gRPC server spans. #386
* [CHANGE] ring: Change `PoolFactory` function type to an interface and create function implementations. #387
* [CHANGE] server: fix incorrect spelling of "gRPC" in `server.Config` fields. #422
* [CHANGE] memberlist: re-resolve `JoinMembers` during full joins to the cluster (either at startup or periodic). The re-resolution happens on every 100 attempted nodes. This helps speed up joins and respect context cancelation #411
* [CHANGE] ring: `ring.DoBatch()` was deprecated in favor of `DoBatchWithOptions()`. #431
* [CHANGE] tenant: Remove `tenant.WithDefaultResolver()` and `SingleResolver` in favor of global functions `tenant.TenantID()`, `tenant.TenantIDs()`,  or `MultiResolver`. #445
* [CHANGE] Cache: Remove legacy metrics from Memcached client that contained `_memcached_` in the name. #461
* [CHANGE] memberlist: Change default for `memberlist.stream-timeout` from `10s` to `2s`. #458
* [CHANGE] Cache: Remove errors from set methods on `RemoteCacheClient` interface. #466
* [CHANGE] Expose `BuildHTTPMiddleware` to enable dskit `Server` instrumentation addition on external `*mux.Router`s. #459
* [CHANGE] Remove `RouteHTTPToGRPC` option and related functionality #460
* [CHANGE] Cache: Remove `MemcachedCache` and `RedisCache` structs in favor of `RemoteCacheAdapter` or using the underlying clients directly. #471
* [CHANGE] Removed unused `time.Duration` parameter from `ShouldLog()` function in `middleware.OptionalLogging` interface. #513
* [CHANGE] Changed `ShouldLog()` function signature in `middleware.OptionalLogging` interface to `ShouldLog(context.Context) (bool, string)`: the returned `string` contains an optional reason. When reason is valued, `GRPCServerLog` adds `(<reason>)` suffix to the error. #514
* [CHANGE] Cache: Remove superfluous `cache.RemoteCacheClient` interface and unify all caches using the `cache.Cache` interface. #520
* [CHANGE] Updated the minimum required Go version to 1.21. #540
* [CHANGE] Backoff: added `Backoff.ErrCause()` which is like `Backoff.Err()` but returns the context cause if backoff is terminated because the context has been canceled. #538
* [CHANGE] memberlist: Metric `memberlist_client_messages_in_broadcast_queue` is now split into `queue="local"` and `queue="gossip"` values. #539
* [CHANGE] memberlist: Failure to fast-join a cluster via contacting a node is now logged at `info` instead of `debug`. #585
* [CHANGE] `Service.AddListener` and `Manager.AddListener` now return function for stopping the listener. #564
* [CHANGE] ring: Add `InstanceRingReader` interface to `ring` package. #597
* [FEATURE] Cache: Add support for configuring a Redis cache backend. #268 #271 #276
* [FEATURE] Add support for waiting on the rate limiter using the new `WaitN` method. #279
* [FEATURE] Add `log.BufferedLogger` type. #338
* [FEATURE] Add `flagext.ParseFlagsAndArguments()` and `flagext.ParseFlagsWithoutArguments()` utilities. #341
* [FEATURE] Add `log.RateLimitedLogger` for limiting the rate of logging. The `logger_rate_limit_discarded_log_lines_total` metrics traces the total number of discarded log lines per level. #352
* [FEATURE] Add `middleware.HTTPGRPCTracer` for more detailed server-side tracing spans and tags on `httpgrpc.HTTP/Handle` requests
* [FEATURE] Server: Add support for `GrpcInflightMethodLimiter` -- limiting gRPC requests before reading full request into the memory. This can be used to implement global or method-specific inflight limits for gRPC methods. #377 #392
* [FEATURE] Server: Add `-grpc.server.num-workers` flag that configures the `grpc.NumStreamWorkers()` option. This can be used to start a fixed base amount of workers to process gRPC requests and avoid stack allocation for each call. #400
* [FEATURE] Add `PartitionRing`. The partitions ring is hash ring to shard data between partitions. #474 #476 #478 #479 #481 #483 #484 #485 #488 #489 #493 #496 #497 #498 #503 #509
* [FEATURE] Add methods `Increment`, `FlushAll`, `CompareAndSwap`, `Touch` to `cache.MemcachedClient` #477
* [FEATURE] Add `concurrency.ForEachJobMergeResults()` utility function. #486
* [FEATURE] Add `ring.DoMultiUntilQuorumWithoutSuccessfulContextCancellation()`. #495
* [ENHANCEMENT] Add option to hide token information in ring status page #633
* [ENHANCEMENT] Display token information in partition ring status page #631
* [ENHANCEMENT] Add ability to log all source hosts from http header instead of only the first one. #444
* [ENHANCEMENT] Add configuration to customize backoff for the gRPC clients.
* [ENHANCEMENT] Use `SecretReader` interface to fetch secrets when configuring TLS. #274
* [ENHANCEMENT] Add middleware package. #38
* [ENHANCEMENT] Add the ring package #45
* [ENHANCEMENT] Add limiter package. #41
* [ENHANCEMENT] Add grpcclient, grpcencoding and grpcutil packages. #39
* [ENHANCEMENT] Replace go-kit/kit/log with go-kit/log. #52
* [ENHANCEMENT] Add spanlogger package. #42
* [ENHANCEMENT] Add runutil.CloseWithLogOnErr function. #58
* [ENHANCEMENT] Add cache, gate and stringsutil packages. #239
* [ENHANCEMENT] Cache: add Redis support. #245
* [ENHANCEMENT] Optimise memberlist receive path when used as a backing store for rings with a large number of members. #76 #77 #84 #91 #93
* [ENHANCEMENT] Memberlist: prepare the data to send on the write before starting counting the elapsed time for `-memberlist.packet-write-timeout`, in order to reduce chances we hit the timeout when sending a packet to other node. #89
* [ENHANCEMENT] Memberlist: parallelize processing of messages received by memberlist. #110
* [ENHANCEMENT] flagext: for cases such as `DeprecatedFlag()` that need a logger, add RegisterFlagsWithLogger. #80
* [ENHANCEMENT] Added option to BasicLifecycler to keep instance in the ring when stopping. #97
* [ENHANCEMENT] Add WaitRingTokensStability function to ring, to be able to wait on ring stability excluding allowed state transitions. #95
* [ENHANCEMENT] Trigger metrics update on ring changes instead of doing it periodically to speed up tests that wait for certain metrics. #107
* [ENHANCEMENT] Add an HTTP hedging library. #115
* [ENHANCEMENT] Ring: Add ring page handler to BasicLifecycler and Lifecycler. #112
* [ENHANCEMENT] Lifecycler: It's now possible to change default value of lifecycler's `final-sleep`. #121
* [ENHANCEMENT] Memberlist: Update to latest fork of memberlist. #160
* [ENHANCEMENT] Memberlist: extracted HTTP status page handler to `memberlist.HTTPStatusHandler` which now can be instantiated with a custom template. #163
* [ENHANCEMENT] Lifecycler: add flag to clear tokens on shutdown. #167
* [ENHANCEMENT] ring: Added InstanceRegisterDelegate. #177
* [ENHANCEMENT] ring: optimize shuffle-shard computation when lookback is used, and all instances have registered timestamp within the lookback window. In that case we can immediately return origial ring, because we would select all instances anyway. #181
* [ENHANCEMENT] Runtimeconfig: Allow providing multiple runtime config yaml files as comma separated list file paths. #183
* [ENHANCEMENT] Memberlist: Add cluster label support to memberlist client. #187
* [ENHANCEMENT] Runtimeconfig: Don't unmarshal and merge runtime config yaml files if they haven't changed since last check. #218
* [ENHANCEMENT] ring: DoBatch now differentiates between 4xx and 5xx GRPC errors and keeps track of them separately. It only returns when there is a quorum of either error class. If your errors do not implement `GRPCStatus() *Status` from google.golang.org/grpc/status, then this change does not affect you. #201
* [ENHANCEMENT] Added `<prefix>.tls-min-version` and `<prefix>.tls-cipher-suites` flags to client configurations. #217
* [ENHANCEMENT] Concurrency: Add LimitedConcurrencySingleFlight to run jobs concurrently and with in-flight deduplication. #214
* [ENHANCEMENT] Add the ability to define custom gRPC health checks. #227
* [ENHANCEMENT] Import Bytes type, DeleteAll function and DNS package from Thanos. #228
* [ENHANCEMENT] Execute health checks in ring client pool concurrently. #237
* [ENHANCEMENT] Cache: Add the ability to use a custom memory allocator for cache results. #249
* [ENHANCEMENT] Add the metrics package to support per tenant metric aggregation. #258
* [ENHANCEMENT] Cache: Add Delete method to cache.Cache interface. #255
* [ENHANCEMENT] Cache: Add backward compatible metrics exposition for cache. #255
  * `<prefix>_cache_client_info{backend="[memcached|redis]",...}`
  * `<prefix>_cache_dns_failures_total{backend="[memcached|redis]",...}`
  * `<prefix>_cache_dns_lookups_total{backend="[memcached|redis]",...}`
  * `<prefix>_cache_dns_provider_results{backend="[memcached|redis]",...}`
  * `<prefix>_cache_getmulti_gate_duration_seconds_bucket{backend="[memcached|redis]",...}`
  * `<prefix>_cache_getmulti_gate_duration_seconds_count{backend="[memcached|redis]",...}`
  * `<prefix>_cache_getmulti_gate_duration_seconds_sum{backend="[memcached|redis]",...}`
  * `<prefix>_cache_getmulti_gate_queries_concurrent_max{backend="[memcached|redis]",...}`
  * `<prefix>_cache_getmulti_gate_queries_in_flight{backend="[memcached|redis]",...}`
  * `<prefix>_cache_hits_total{backend="[memcached|redis]",...}`
  * `<prefix>_cache_operation_data_size_bytes_bucket{backend="[memcached|redis]",...}`
  * `<prefix>_cache_operation_data_size_bytes_count{backend="[memcached|redis]",...}`
  * `<prefix>_cache_operation_data_size_bytes_sum{backend="[memcached|redis]",...}`
  * `<prefix>_cache_operation_duration_seconds_bucket{backend="[memcached|redis]",...}`
  * `<prefix>_cache_operation_duration_seconds_count{backend="[memcached|redis]",...}`
  * `<prefix>_cache_operation_duration_seconds_sum{backend="[memcached|redis]",...}`
  * `<prefix>_cache_operation_failures_total{backend="[memcached|redis]",...}`
  * `<prefix>_cache_operation_skipped_total{backend="[memcached|redis]",...}`
  * `<prefix>_cache_operations_total{backend="[memcached|redis]",...}`
  * `<prefix>_cache_requests_total{backend="[memcached|redis]",...}`
* [ENHANCEMENT] Lifecycler: Added `InstancesInZoneCount` and `InstancesCount` functions returning respectively the total number of instances in the ring and the number of instances in the ring that are registered in lifecycler's zone, updated during the last heartbeat period. #270
* [ENHANCEMENT] Memcached: add `MinIdleConnectionsHeadroomPercentage` support. It configures the minimum number of idle connections to keep open as a percentage of the number of recently used idle connections. If negative (default), idle connections are kept open indefinitely. #269
* [ENHANCEMENT] Memcached: Add support for using TLS or mTLS with Memcached based caching. #278
* [ENHANCEMENT] Ring: improve performance of shuffle sharding computation. #281
* [ENHANCEMENT] Add option to enable IPv6 address detection in ring and memberlist handling. #185
* [ENHANCEMENT] Ring: cache results of shuffle sharding with lookback where possible. #283 #295
* [ENHANCEMENT] BasicLifecycler: functions `ShouldKeepInstanceInTheRingOnShutdown` and `SetKeepInstanceInTheRingOnShutdown` for checking and setting whether instances should be kept in the ring or unregistered on shutdown have been added. #290
* [ENHANCEMENT] Ring: add `DoUntilQuorum` method. #293
* [ENHANCEMENT] Ring: add `ReplicationSet.ZoneCount()` method. #298
* [ENHANCEMENT] Ring: add request minimization to `DoUntilQuorum` method. #306
* [ENHANCEMENT] grpcclient: add `<prefix>.initial-stream-window-size` and `<prefix>.initial-connection-window-size` configuration flags to alter HTTP flow control options for a gRPC client. #312
* [ENHANCEMENT] Added `TokenGenerator` interface with `RandomTokenGenerator` (generating random tokens), and `SpreadMinimizingTokenGenerator` (generating tokens with almost even distribution) implementation. By default `RandomTokenGenerator` is used. #321
* [ENHANCEMENT] Lifecycler: Added `RingTokenGenerator` configuration that specifies the `TokenGenerator` implementation that is used for token generation. Default value is nil, meaning that `RandomTokenGenerator` is used. #323
* [ENHANCEMENT] BasicLifecycler: Added `RingTokenGenerator` configuration that specifies the `TokenGenerator` implementation that is used for token generation. Default value is nil, meaning that `RandomTokenGenerator` is used. #323
* [ENHANCEMENT] Ring: add support for hedging to `DoUntilQuorum` when request minimization is enabled. #330
* [ENHANCEMENT] Lifecycler: allow instances to register in ascending order of ids in case of spread minimizing token generation strategy. #326
* [ENHANCEMENT] Remove dependency on `github.com/weaveworks/common` package by migrating code to a corresponding package in `github.com/grafana/dskit`. #342
* [ENHANCEMENT] Add ability to pass TLS certificates and keys inline when configuring server-side TLS. #349 #363
* [ENHANCEMENT] Migrate `github.com/weaveworks/common/aws` and `github.com/weaveworks/common/test` packages to corresponding packages in `github.com/grafana/dskit`. #356
* [ENHANCEMENT] Ring: optionally emit logs and trace events in `DoUntilQuorum`. #361
* [ENHANCEMENT] metrics: Add `MetricFamilyMap.MinGauges` and `MetricFamiliesPerTenant.SendMinOfGauges` methods. #366
* [ENHANCEMENT] metrics: add `MatchesLabels`, `FindMetricsInFamilyMatchingLabels` and `FindHistogramWithNameAndLabels` test helper methods. #365
* [ENHANCEMENT] SpanLogger: much more efficient debug logging. #367
* [ENHANCEMENT] server: clarify documentation for `-server.grpc-max-concurrent-streams` CLI flag. #369
* [ENHANCEMENT] Ring: Add ID attribute to `InstanceDesc` for ring members. #387
* [ENHANCEMENT] httpgrpc, grpcutil: added constants and functions for adding request details into outgoing grpc metadata. #391
* [ENHANCEMENT] Ring: clarify the message logged by `DoUntilQuorum` when the first failure in a zone occurs. #402
* [ENHANCEMENT] Ring: include instance ID in log messages emitted by `DoUntilQuorum`. #402
* [ENHANCEMENT] Ring: add support for aborting early if a terminal error is returned by a request initiated by `DoUntilQuorum`. #404 #413
* [ENHANCEMENT] Memcached: allow to configure write and read buffer size (in bytes). #414
* [ENHANCEMENT] Server: Add `-server.http-read-header-timeout` option to specify timeout for reading HTTP request header. It defaults to 0, in which case reading of headers can take up to `-server.http-read-timeout`, leaving no time for reading body, if there's any. #423
* [ENHANCEMENT] Make httpgrpc.Server produce non-loggable errors when a header with key `httpgrpc.DoNotLogErrorHeaderKey` and any value is present in the HTTP response. #421
* [ENHANCEMENT] Server: Add `-server.report-grpc-codes-in-instrumentation-label-enabled` CLI flag to specify whether gRPC status codes should be used in `status_code` label of request duration metric. It defaults to false, meaning that gRPC status codes are represented with `error` value. #424 #425
* [ENHANCEMENT] Added `middleware.ReportGRPCStatusOption` that can be passed to the following functions to enable reporting of gRPC status codes in "status_code" label (instead of simplified "error", "cancel" or "success" values): #424
 * `middleware.UnaryServerInstrumentInterceptor`
 * `middleware.StreamServerInstrumentInterceptor`
 * `middleware.UnaryClientInstrumentInterceptor`
 * `middleware.StreamClientInstrumentInterceptor`
 * `middleware.Instrument`
* [ENHANCEMENT] Server: Added new `-server.http-log-closed-connections-without-response-enabled` option to log details about closed connections that received no response. #426
* [ENHANCEMENT] ring: Added new function `DoBatchWithClientError()` that extends an already existing `DoBatch()`. The former differentiates between client and server errors by the filtering function passed as a parameter. This way client and server errors can be tracked separately. The function returns only when there is a quorum of either error class. #427
* [ENHANCEMENT] ring: Replaced `DoBatchWithClientError()` with `DoBatchWithOptions()`, allowing a new option to use a custom `Go(func())` implementation that may use pre-allocated workers instead of spawning a new goroutine for each request. #431
* [ENHANCEMENT] ring: add support for prioritising zones when using `DoUntilQuorum` with request minimisation and zone awareness. #440
* [ENHANCEMENT] ballast: add utility function to allocate heap ballast. #446
* [ENHANCEMENT] ring: use and provide context cancellation causes in `DoUntilQuorum`. #449
* [ENHANCEMENT] ring: `ring.DoBatch` and `ring.DoBatchWithOptions` now check the context cancellation while calculating the replication instances, failing if the context was canceld. #454
* [ENHANCEMENT] Cache: Export Memcached and Redis client types instead of returning the interface, `RemoteCacheClient`, they implement. #453
* [ENHANCEMENT] SpanProfiler: add spanprofiler package. #448
* [ENHANCEMENT] Server: Add support for `ReportHTTP4XXCodesInInstrumentationLabel`, which specifies whether HTTP 4xx status codes should be used in `status_code` label of request duration metric. It defaults to false, meaning that HTTP 4xx status codes are represented with `success` value. Moreover, when `ReportHTTP4XXCodesInInstrumentationLabel` is set to true, responses with HTTP status code `4xx` are returned as errors. #457
* [ENHANCEMENT] Ring: Add `HasReplicationSetChangedWithoutStateOrAddr` to detect replication state changes ignoring IP address changes due to e.g. member restarts. #464
* [ENHANCEMENT] SpanLogger: Add `SetSpanAndLogTag` method. #467
* [ENHANCEMENT] Add servicediscovery package. #469
* [ENHANCEMENT] Expose `InstancesInZoneCount` and `ZonesCount` in `ring.ReadRing` interface. #494
* [ENHANCEMENT] Add optimization to run `concurrency.ForEachJob()` with no parallelism when there's only 1 job. #486 #495
* [ENHANCEMENT] Reduced memory allocations by `user.ExtractFromGRPCRequest()`. #502
* [ENHANCEMENT] Add native histogram version of some metrics: #501
  * `gate_duration_seconds`
  * `kv_request_duration_seconds`
  * `operation_duration_seconds`
* [ENHANCEMENT] Add `outcome` label to `gate_duration_seconds` metric. Possible values are `rejected_canceled`, `rejected_deadline_exceeded`, `rejected_other`, and `permitted`. #512
* [ENHANCEMENT] Expose `InstancesWithTokensCount` and `InstancesWithTokensInZoneCount` in `ring.ReadRing` interface. #516
* [ENHANCEMENT] Middleware: determine route name in a single place, and add `middleware.ExtractRouteName()` method to allow consuming applications to retrieve the route name. #527
* [ENHANCEMENT] SpanProfiler: do less work on unsampled traces. #528
* [ENHANCEMENT] Log Middleware: if the trace is not sampled, log its ID as `trace_id_unsampled` instead of `trace_id`. #529
* [EHNANCEMENT] httpgrpc: httpgrpc Server can now use error message from special HTTP header when converting HTTP response to an error. This is useful when HTTP response body contains binary data that doesn't form valid utf-8 string, otherwise grpc would fail to marshal returned error. #531
* [ENHANCEMENT] memberlist: use separate queue for broadcast messages that are result of local updates, and prioritize locally-generated messages when sending broadcasts. On stopping, only wait for queue with locally-generated messages to be empty. #539
* [ENHANCEMENT] memberlist: Added `-<prefix>memberlist.broadcast-timeout-for-local-updates-on-shutdown` option to set timeout for sending locally-generated updates on shutdown, instead of previously hardcoded 10s (which is still the default). #539
* [ENHANCEMENT] tracing: add ExtractTraceSpanID function.
* [EHNANCEMENT] crypto/tls: Support reloading client certificates #537 #552
* [ENHANCEMENT] Add read only support for ingesters in the ring and lifecycler. #553 #554 #556 #573 #578 #587
* [ENHANCEMENT] Added new ring methods to expose number of writable instances with tokens per zone, and overall. #560 #562
* [ENHANCEMENT] `services.FailureWatcher` can now be closed, which unregisters all service and manager listeners, and closes channel used to receive errors. #564
* [ENHANCEMENT] Runtimeconfig: support gzip-compressed files with `.gz` extension. #571
* [ENHANCEMENT] grpcclient: Support custom gRPC compressors. #583
* [ENHANCEMENT] Adapt `metrics.SendSumOfGaugesPerTenant` to use `metrics.MetricOption`. #584
* [ENHANCEMENT] Cache: Add `.Add()` and `.Set()` methods to cache clients. #591
* [ENHANCEMENT] Cache: Add `.Advance()` methods to mock cache clients for easier testing of TTLs. #601
* [ENHANCEMENT] Memberlist: Add concurrency to the transport's WriteTo method. #525
* [ENHANCEMENT] Memberlist: Notifications can now be processed once per interval specified by `-memberlist.notify-interval` to reduce notify storms in large clusters. #592
<<<<<<< HEAD
* [ENHANCEMENT] Memberlist: Implemented the `Delete` operation in the memberlist backed KV store. How frequently deleted entries are cleaned up is specified by the `-memberlist.obsolete-entries-timeout` flag. #612
=======
* [ENHANCEMENT] KV: Add `MockCountingClient`, which wraps the `kv.client` and can be used in order to count calls at specific functions of the interface. #618
>>>>>>> 441a90ac
* [BUGFIX] spanlogger: Support multiple tenant IDs. #59
* [BUGFIX] Memberlist: fixed corrupted packets when sending compound messages with more than 255 messages or messages bigger than 64KB. #85
* [BUGFIX] Ring: `ring_member_ownership_percent` and `ring_tokens_owned` metrics are not updated on scale down. #109
* [BUGFIX] Allow in-memory kv-client to support multiple codec #132
* [BUGFIX] Modules: fix a module waiting for other modules depending on it before stopping. #141
* [BUGFIX] Multi KV: fix panic when using function to modify primary KV store in runtime. #153
* [BUGFIX] Lifecycler: if the ring backend storage is reset, the instance adds itself back to the ring with an updated registration timestamp set to current time. #165
* [BUGFIX] Ring: fix bug where hash ring instances may appear unhealthy in the web UI even though they are not. #172
* [BUGFIX] Lifecycler: if existing ring entry is reused, ring is updated immediately, and not on next heartbeat. #175
* [BUGFIX] stringslicecsv: handle unmarshalling empty yaml string #206
* [BUGFIX] Memberlist: retry joining memberlist cluster on startup when no nodes are resolved. #215
* [BUGFIX] Ring status page: display 100% ownership as "100%", rather than "1e+02%". #231
* [BUGFIX] Memberlist: fix crash when methods from `memberlist.Delegate` interface are called on `*memberlist.KV` before the service is fully started. #244
* [BUGFIX] runtimeconfig: Fix `runtime_config_last_reload_successful` metric after recovery from bad config with exact same config hash as before. #262
* [BUGFIX] Ring status page: fixed the owned tokens percentage value displayed. #282
* [BUGFIX] Ring: prevent iterating the whole ring when using `ExcludedZones`. #285
* [BUGFIX] grpcclient: fix missing `.` in flag name for initial connection window size flag. #314
* [BUGFIX] ring.Lifecycler: Handle when previous ring state is leaving and the number of tokens has changed. #79
* [BUGFIX] memberlist metrics: fix registration of `memberlist_client_kv_store_count` metric and disable expiration of metrics exposed by memberlist library. #327
* [BUGFIX] middleware: fix issue where successful gRPC streaming requests are not always captured in metrics. #344
* [BUGFIX] Ring: `DoUntilQuorum` and `DoUntilQuorumWithoutSuccessfulContextCancellation` will now cancel the context for a zone as soon as first failure for that zone is encountered. #364
* [BUGFIX] `MetricFamiliesPerTenant.SendMinOfGauges` will no longer return 0 if some tenant doesn't have the gauge in their registry, and other tenants have positive values only. #368
* [BUGFIX] `MetricFamiliesPerTenant.SendMaxOfGauges` will no longer return 0 if some tenant doesn't have the gauge in their registry, and other tenants have negative values only. #368
* [BUGFIX] `MetricFamiliesPerTenant.SendMaxOfGaugesPerTenant` no longer includes tenants, which do not have specified gauge. #368
* [BUGFIX] Correctly format `host:port` addresses when using IPv6. #388
* [BUGFIX] Memberlist's TCP transport will now reject bind addresses that are not IP addresses, such as "localhost", rather than silently converting these to 0.0.0.0 and therefore listening on all addresses. #396
* [BUGFIX] Ring: use zone-aware logging when all zones are required for quorum. #403
* [BUGFIX] Services: moduleService could drop stop signals to its underlying service. #409 #417
* [BUGFIX] ring: don't mark trace spans as failed if `DoUntilQuorum` terminates due to cancellation. #449
* [BUGFIX] middleware: fix issue where applications that used the httpgrpc tracing middleware would generate duplicate spans for incoming HTTP requests. #451
* [BUGFIX] httpgrpc: store headers in canonical form when converting from gRPC to HTTP. #518
* [BUGFIX] Memcached: Don't truncate sub-second TTLs to 0 which results in them being cached forever. #530
* [BUGFIX] Cache: initialise the `operation_failures_total{reason="connect-timeout"}` metric to 0 for each cache operation type on startup. #545
* [BUGFIX] spanlogger: include correct caller information in log messages logged through a `SpanLogger`. #547
* [BUGFIX] Ring: shuffle shard without lookback no longer returns entire ring when shard size >= number of instances. Instead proper subring is computed, with correct number of instances in each zone. Returning entire ring was a bug, and such ring can contain instances that were not supposed to be used, if zones are not balanced. #554 #556
* [BUGFIX] Memberlist: clone value returned by function used in CAS operation before storing the value into KV store. #586<|MERGE_RESOLUTION|>--- conflicted
+++ resolved
@@ -240,11 +240,8 @@
 * [ENHANCEMENT] Cache: Add `.Advance()` methods to mock cache clients for easier testing of TTLs. #601
 * [ENHANCEMENT] Memberlist: Add concurrency to the transport's WriteTo method. #525
 * [ENHANCEMENT] Memberlist: Notifications can now be processed once per interval specified by `-memberlist.notify-interval` to reduce notify storms in large clusters. #592
-<<<<<<< HEAD
 * [ENHANCEMENT] Memberlist: Implemented the `Delete` operation in the memberlist backed KV store. How frequently deleted entries are cleaned up is specified by the `-memberlist.obsolete-entries-timeout` flag. #612
-=======
 * [ENHANCEMENT] KV: Add `MockCountingClient`, which wraps the `kv.client` and can be used in order to count calls at specific functions of the interface. #618
->>>>>>> 441a90ac
 * [BUGFIX] spanlogger: Support multiple tenant IDs. #59
 * [BUGFIX] Memberlist: fixed corrupted packets when sending compound messages with more than 255 messages or messages bigger than 64KB. #85
 * [BUGFIX] Ring: `ring_member_ownership_percent` and `ring_tokens_owned` metrics are not updated on scale down. #109
