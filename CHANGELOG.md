## Changelog

* [CHANGE] Exemplar label changes from "traceID" to "trace_id". #487
* [CHANGE] server: import godeltaprof/http/pprof adding /debug/pprof/delta_{heap,mutex,block} endpoints to DefaultServeMux #450
* [CHANGE] Move httpgrpc request & response utils up from httpgrpc/server to httpgrpc package #434, #435
* [CHANGE] Updated the minimum required Go version to 1.20 and update Drone config #420
* [CHANGE] Change `WaitRingStability` and `WaitInstanceState` methods signature to rely on `ReadRing` instead. #251
* [CHANGE] Added new `-consul.cas-retry-delay` flag. It has a default value of `1s`, while previously there was no delay between retries. #178
* [CHANGE] Flagext: `DayValue` now always uses UTC when parsing or displaying dates. #71
* [CHANGE] Closer: remove the closer package since it's trivial to just copy/paste. #70
* [CHANGE] Memberlist: allow specifying address and port advertised to the memberlist cluster members by setting the following configuration: #37
  * `-memberlist.advertise_addr`
  * `-memberlist.advertise_port`
* [CHANGE] Removed global metrics for KV package. Making a KV object will now require a prometheus registerer that will be used to register all relevant KV class metrics. #22
* [CHANGE] Added CHANGELOG.md and Pull Request template to reference the changelog
* [CHANGE] Remove `cortex_` prefix for metrics registered in the ring. #46
* [CHANGE] Rename `kv/kvtls` to `crypto/tls`. #39
* [CHANGE] spanlogger: Take interface implementation for extracting tenant ID. #59
* [CHANGE] The `status_code` label on gRPC client metrics has changed from '200' and '500' to '2xx', '5xx', '4xx', 'cancel' or 'error'. #68
* [CHANGE] Memberlist: changed probe interval from `1s` to `5s` and probe timeout from `500ms` to `2s`. #90
* [CHANGE] Remove package `math`. #104
* [CHANGE] time: Remove time package. #103
* [CHANGE] grpcutil: Convert Resolver into concrete type. #105
* [CHANGE] grpcutil.Resolver.Resolve: Take a service parameter. #102
* [CHANGE] grpcutil.Update: Remove gRPC LB related metadata. #102
* [CHANGE] concurrency.ForEach: deprecated and reimplemented by new `concurrency.ForEachJob`. #113
* [CHANGE] grpcclient: Bump default `grpc-max-send-msg-size` flag to 100 Mb. #123
* [CHANGE] ring/client: It's now possible to set different value than `consul` as default KV store. #120
* [CHANGE] Lifecycler: Default value of lifecycler's `final-sleep` is now `0s` (i.e. no sleep). #121
* [CHANGE] Minor cosmetic changes in ring and memberlist HTTP status templates. #149
* [CHANGE] flagext.Secret: `value` field is no longer exported. Value can be read using `String()` method and set using `Set` method. #154
* [CHANGE] spanlogger.SpanLogger: Log the user ID from the context with the `user` label instead of `org_id`. #156
* [CHANGE] ring: removed the following metrics from ring client and lifecycler: #161
  * `member_ring_tokens_owned`
  * `member_ring_tokens_to_own`
  * `ring_tokens_owned`
  * `ring_member_ownership_percent`
* [CHANGE] Memberlist: `-memberlist.abort-if-join-fails` option now defaults to false.
* [CHANGE] Remove middleware package. #182
* [CHANGE] Memberlist: disabled TCP-based ping fallback, because dskit already uses a custom transport based on TCP. #194
* [CHANGE] Memberlist: KV store now fast-joins memberlist cluster before serving any KV requests. #195
* [CHANGE] Ring: remove duplicate state in NewOp func #203
* [CHANGE] Memberlist: Increase the leave timeout to 10x the connection timeout, so that we can communicate the leave to at least 1 node, if the first 9 we try to contact times out.
* [CHANGE] Netutil: removed debug log message "found network interfaces with private IP addresses assigned". #216
* [CHANGE] Runtimeconfig: Listener channels created by Manager no longer receive current value on every reload period, but only if any configuration file has changed. #218
* [CHANGE] Services: `FailureWatcher.WatchService()` and `FailureWatcher.WatchManager()` now panic if `FailureWatcher` is `nil`. #219
* [CHANGE] Memberlist: cluster label verification feature (`-memberlist.cluster-label` and `-memberlist.cluster-label-verification-disabled`) is now marked as stable. #222
* [CHANGE] Cache: Switch Memcached backend to use `github.com/grafana/gomemcache` repository instead of `github.com/bradfitz/gomemcache`. #248
* [CHANGE] Multierror: Implement `Is(error) bool`. This allows to use `multierror.MultiError` with `errors.Is()`. `MultiError` will in turn call `errors.Is()` on every error value. #254
* [CHANGE] Cache: Remove the `context.Context` argument from the `Cache.Store` method and rename the method to `Cache.StoreAsync`. #273
* [CHANGE] ring: make it harder to leak contexts when using `DoUntilQuorum`. #319
* [CHANGE] ring: `CountTokens()`, used for the calculation of ownership in the ring page has been changed in such a way that when zone-awareness is enabled, it calculates the ownership per-zone. Previously zones were not taken into account. #325
* [CHANGE] memberlist: `MetricsRegisterer` field has been removed from `memberlist.KVConfig` in favor of registrerer passed via into `NewKV` function. #327
* [CHANGE] gRPC client: use default connect timeout of 5s, and therefore enable default connect backoff max delay of 5s. #332
* [CHANGE] Remove `github.com/grafana/dskit/errors` in favour of Go's `errors` package. #357
* [CHANGE] Remove `grpcutil.IsGRPCContextCanceled()` in favour of `grpcutil.IsCanceled()`. #357
* [CHANGE] Remove `logrus` and `log.Interface`. #359
* [CHANGE] Remove jaeger-specific opentracing usage in `middleware.HTTPGRPCTracer`. #372
* [CHANGE] Always include source IPs in HTTP and gRPC server spans. #386
* [CHANGE] ring: Change `PoolFactory` function type to an interface and create function implementations. #387
* [CHANGE] server: fix incorrect spelling of "gRPC" in `server.Config` fields. #422
* [CHANGE] memberlist: re-resolve `JoinMembers` during full joins to the cluster (either at startup or periodic). The re-resolution happens on every 100 attempted nodes. This helps speed up joins and respect context cancelation #411
* [CHANGE] ring: `ring.DoBatch()` was deprecated in favor of `DoBatchWithOptions()`. #431
* [CHANGE] tenant: Remove `tenant.WithDefaultResolver()` and `SingleResolver` in favor of global functions `tenant.TenantID()`, `tenant.TenantIDs()`,  or `MultiResolver`. #445
* [CHANGE] Cache: Remove legacy metrics from Memcached client that contained `_memcached_` in the name. #461
* [CHANGE] memberlist: Change default for `memberlist.stream-timeout` from `10s` to `2s`. #458
* [CHANGE] Cache: Remove errors from set methods on `RemoteCacheClient` interface. #466
* [CHANGE] Expose `BuildHTTPMiddleware` to enable dskit `Server` instrumentation addition on external `*mux.Router`s. #459
* [CHANGE] Remove `RouteHTTPToGRPC` option and related functionality #460
* [CHANGE] Cache: Remove `MemcachedCache` and `RedisCache` structs in favor of `RemoteCacheAdapter` or using the underlying clients directly. #471
* [FEATURE] Cache: Add support for configuring a Redis cache backend. #268 #271 #276
* [FEATURE] Add support for waiting on the rate limiter using the new `WaitN` method. #279
* [FEATURE] Add `log.BufferedLogger` type. #338
* [FEATURE] Add `flagext.ParseFlagsAndArguments()` and `flagext.ParseFlagsWithoutArguments()` utilities. #341
* [FEATURE] Add `log.RateLimitedLogger` for limiting the rate of logging. The `logger_rate_limit_discarded_log_lines_total` metrics traces the total number of discarded log lines per level. #352
* [FEATURE] Add `middleware.HTTPGRPCTracer` for more detailed server-side tracing spans and tags on `httpgrpc.HTTP/Handle` requests
* [FEATURE] Server: Add support for `GrpcInflightMethodLimiter` -- limiting gRPC requests before reading full request into the memory. This can be used to implement global or method-specific inflight limits for gRPC methods. #377 #392
* [FEATURE] Server: Add `-grpc.server.num-workers` flag that configures the `grpc.NumStreamWorkers()` option. This can be used to start a fixed base amount of workers to process gRPC requests and avoid stack allocation for each call. #400
* [FEATURE] Add `PartitionRing`. The partitions ring is hash ring to shard data between partitions. #474 #476 #478 #479 #481 #483 #484 #485 #488 #489 #493 #496 #497 #498 #503
* [FEATURE] Add methods `Increment`, `FlushAll`, `CompareAndSwap`, `Touch` to `cache.MemcachedClient` #477
* [FEATURE] Add `concurrency.ForEachJobMergeResults()` utility function. #486
* [FEATURE] Add `ring.DoMultiUntilQuorumWithoutSuccessfulContextCancellation()`. #495
* [ENHANCEMENT] Add ability to log all source hosts from http header instead of only the first one. #444
* [ENHANCEMENT] Add configuration to customize backoff for the gRPC clients.
* [ENHANCEMENT] Use `SecretReader` interface to fetch secrets when configuring TLS. #274
* [ENHANCEMENT] Add middleware package. #38
* [ENHANCEMENT] Add the ring package #45
* [ENHANCEMENT] Add limiter package. #41
* [ENHANCEMENT] Add grpcclient, grpcencoding and grpcutil packages. #39
* [ENHANCEMENT] Replace go-kit/kit/log with go-kit/log. #52
* [ENHANCEMENT] Add spanlogger package. #42
* [ENHANCEMENT] Add runutil.CloseWithLogOnErr function. #58
* [ENHANCEMENT] Add cache, gate and stringsutil packages. #239
* [ENHANCEMENT] Cache: add Redis support. #245
* [ENHANCEMENT] Optimise memberlist receive path when used as a backing store for rings with a large number of members. #76 #77 #84 #91 #93
* [ENHANCEMENT] Memberlist: prepare the data to send on the write before starting counting the elapsed time for `-memberlist.packet-write-timeout`, in order to reduce chances we hit the timeout when sending a packet to other node. #89
* [ENHANCEMENT] Memberlist: parallelize processing of messages received by memberlist. #110
* [ENHANCEMENT] flagext: for cases such as `DeprecatedFlag()` that need a logger, add RegisterFlagsWithLogger. #80
* [ENHANCEMENT] Added option to BasicLifecycler to keep instance in the ring when stopping. #97
* [ENHANCEMENT] Add WaitRingTokensStability function to ring, to be able to wait on ring stability excluding allowed state transitions. #95
* [ENHANCEMENT] Trigger metrics update on ring changes instead of doing it periodically to speed up tests that wait for certain metrics. #107
* [ENHANCEMENT] Add an HTTP hedging library. #115
* [ENHANCEMENT] Ring: Add ring page handler to BasicLifecycler and Lifecycler. #112
* [ENHANCEMENT] Lifecycler: It's now possible to change default value of lifecycler's `final-sleep`. #121
* [ENHANCEMENT] Memberlist: Update to latest fork of memberlist. #160
* [ENHANCEMENT] Memberlist: extracted HTTP status page handler to `memberlist.HTTPStatusHandler` which now can be instantiated with a custom template. #163
* [ENHANCEMENT] Lifecycler: add flag to clear tokens on shutdown. #167
* [ENHANCEMENT] ring: Added InstanceRegisterDelegate. #177
* [ENHANCEMENT] ring: optimize shuffle-shard computation when lookback is used, and all instances have registered timestamp within the lookback window. In that case we can immediately return origial ring, because we would select all instances anyway. #181
* [ENHANCEMENT] Runtimeconfig: Allow providing multiple runtime config yaml files as comma separated list file paths. #183
* [ENHANCEMENT] Memberlist: Add cluster label support to memberlist client. #187
* [ENHANCEMENT] Runtimeconfig: Don't unmarshal and merge runtime config yaml files if they haven't changed since last check. #218
* [ENHANCEMENT] ring: DoBatch now differentiates between 4xx and 5xx GRPC errors and keeps track of them separately. It only returns when there is a quorum of either error class. If your errors do not implement `GRPCStatus() *Status` from google.golang.org/grpc/status, then this change does not affect you. #201
* [ENHANCEMENT] Added `<prefix>.tls-min-version` and `<prefix>.tls-cipher-suites` flags to client configurations. #217
* [ENHANCEMENT] Concurrency: Add LimitedConcurrencySingleFlight to run jobs concurrently and with in-flight deduplication. #214
* [ENHANCEMENT] Add the ability to define custom gRPC health checks. #227
* [ENHANCEMENT] Import Bytes type, DeleteAll function and DNS package from Thanos. #228
* [ENHANCEMENT] Execute health checks in ring client pool concurrently. #237
* [ENHANCEMENT] Cache: Add the ability to use a custom memory allocator for cache results. #249
* [ENHANCEMENT] Add the metrics package to support per tenant metric aggregation. #258
* [ENHANCEMENT] Cache: Add Delete method to cache.Cache interface. #255
* [ENHANCEMENT] Cache: Add backward compatible metrics exposition for cache. #255
  * `<prefix>_cache_client_info{backend="[memcached|redis]",...}`
  * `<prefix>_cache_dns_failures_total{backend="[memcached|redis]",...}`
  * `<prefix>_cache_dns_lookups_total{backend="[memcached|redis]",...}`
  * `<prefix>_cache_dns_provider_results{backend="[memcached|redis]",...}`
  * `<prefix>_cache_getmulti_gate_duration_seconds_bucket{backend="[memcached|redis]",...}`
  * `<prefix>_cache_getmulti_gate_duration_seconds_count{backend="[memcached|redis]",...}`
  * `<prefix>_cache_getmulti_gate_duration_seconds_sum{backend="[memcached|redis]",...}`
  * `<prefix>_cache_getmulti_gate_queries_concurrent_max{backend="[memcached|redis]",...}`
  * `<prefix>_cache_getmulti_gate_queries_in_flight{backend="[memcached|redis]",...}`
  * `<prefix>_cache_hits_total{backend="[memcached|redis]",...}`
  * `<prefix>_cache_operation_data_size_bytes_bucket{backend="[memcached|redis]",...}`
  * `<prefix>_cache_operation_data_size_bytes_count{backend="[memcached|redis]",...}`
  * `<prefix>_cache_operation_data_size_bytes_sum{backend="[memcached|redis]",...}`
  * `<prefix>_cache_operation_duration_seconds_bucket{backend="[memcached|redis]",...}`
  * `<prefix>_cache_operation_duration_seconds_count{backend="[memcached|redis]",...}`
  * `<prefix>_cache_operation_duration_seconds_sum{backend="[memcached|redis]",...}`
  * `<prefix>_cache_operation_failures_total{backend="[memcached|redis]",...}`
  * `<prefix>_cache_operation_skipped_total{backend="[memcached|redis]",...}`
  * `<prefix>_cache_operations_total{backend="[memcached|redis]",...}`
  * `<prefix>_cache_requests_total{backend="[memcached|redis]",...}`
* [ENHANCEMENT] Lifecycler: Added `InstancesInZoneCount` and `InstancesCount` functions returning respectively the total number of instances in the ring and the number of instances in the ring that are registered in lifecycler's zone, updated during the last heartbeat period. #270
* [ENHANCEMENT] Memcached: add `MinIdleConnectionsHeadroomPercentage` support. It configures the minimum number of idle connections to keep open as a percentage of the number of recently used idle connections. If negative (default), idle connections are kept open indefinitely. #269
* [ENHANCEMENT] Memcached: Add support for using TLS or mTLS with Memcached based caching. #278
* [ENHANCEMENT] Ring: improve performance of shuffle sharding computation. #281
* [ENHANCEMENT] Add option to enable IPv6 address detection in ring and memberlist handling. #185
* [ENHANCEMENT] Ring: cache results of shuffle sharding with lookback where possible. #283 #295
* [ENHANCEMENT] BasicLifecycler: functions `ShouldKeepInstanceInTheRingOnShutdown` and `SetKeepInstanceInTheRingOnShutdown` for checking and setting whether instances should be kept in the ring or unregistered on shutdown have been added. #290
* [ENHANCEMENT] Ring: add `DoUntilQuorum` method. #293
* [ENHANCEMENT] Ring: add `ReplicationSet.ZoneCount()` method. #298
* [ENHANCEMENT] Ring: add request minimization to `DoUntilQuorum` method. #306
* [ENHANCEMENT] grpcclient: add `<prefix>.initial-stream-window-size` and `<prefix>.initial-connection-window-size` configuration flags to alter HTTP flow control options for a gRPC client. #312
* [ENHANCEMENT] Added `TokenGenerator` interface with `RandomTokenGenerator` (generating random tokens), and `SpreadMinimizingTokenGenerator` (generating tokens with almost even distribution) implementation. By default `RandomTokenGenerator` is used. #321
* [ENHANCEMENT] Lifecycler: Added `RingTokenGenerator` configuration that specifies the `TokenGenerator` implementation that is used for token generation. Default value is nil, meaning that `RandomTokenGenerator` is used. #323
* [ENHANCEMENT] BasicLifecycler: Added `RingTokenGenerator` configuration that specifies the `TokenGenerator` implementation that is used for token generation. Default value is nil, meaning that `RandomTokenGenerator` is used. #323
* [ENHANCEMENT] Ring: add support for hedging to `DoUntilQuorum` when request minimization is enabled. #330
* [ENHANCEMENT] Lifecycler: allow instances to register in ascending order of ids in case of spread minimizing token generation strategy. #326
* [ENHANCEMENT] Remove dependency on `github.com/weaveworks/common` package by migrating code to a corresponding package in `github.com/grafana/dskit`. #342
* [ENHANCEMENT] Add ability to pass TLS certificates and keys inline when configuring server-side TLS. #349 #363
* [ENHANCEMENT] Migrate `github.com/weaveworks/common/aws` and `github.com/weaveworks/common/test` packages to corresponding packages in `github.com/grafana/dskit`. #356
* [ENHANCEMENT] Ring: optionally emit logs and trace events in `DoUntilQuorum`. #361
* [ENHANCEMENT] metrics: Add `MetricFamilyMap.MinGauges` and `MetricFamiliesPerTenant.SendMinOfGauges` methods. #366
* [ENHANCEMENT] metrics: add `MatchesLabels`, `FindMetricsInFamilyMatchingLabels` and `FindHistogramWithNameAndLabels` test helper methods. #365
* [ENHANCEMENT] SpanLogger: much more efficient debug logging. #367
* [ENHANCEMENT] server: clarify documentation for `-server.grpc-max-concurrent-streams` CLI flag. #369
* [ENHANCEMENT] Ring: Add ID attribute to `InstanceDesc` for ring members. #387
* [ENHANCEMENT] httpgrpc, grpcutil: added constants and functions for adding request details into outgoing grpc metadata. #391
* [ENHANCEMENT] Ring: clarify the message logged by `DoUntilQuorum` when the first failure in a zone occurs. #402
* [ENHANCEMENT] Ring: include instance ID in log messages emitted by `DoUntilQuorum`. #402
* [ENHANCEMENT] Ring: add support for aborting early if a terminal error is returned by a request initiated by `DoUntilQuorum`. #404 #413
* [ENHANCEMENT] Memcached: allow to configure write and read buffer size (in bytes). #414
* [ENHANCEMENT] Server: Add `-server.http-read-header-timeout` option to specify timeout for reading HTTP request header. It defaults to 0, in which case reading of headers can take up to `-server.http-read-timeout`, leaving no time for reading body, if there's any. #423
* [ENHANCEMENT] Make httpgrpc.Server produce non-loggable errors when a header with key `httpgrpc.DoNotLogErrorHeaderKey` and any value is present in the HTTP response. #421
* [ENHANCEMENT] Server: Add `-server.report-grpc-codes-in-instrumentation-label-enabled` CLI flag to specify whether gRPC status codes should be used in `status_code` label of request duration metric. It defaults to false, meaning that gRPC status codes are represented with `error` value. #424 #425
* [ENHANCEMENT] Added `middleware.ReportGRPCStatusOption` that can be passed to the following functions to enable reporting of gRPC status codes in "status_code" label (instead of simplified "error", "cancel" or "success" values): #424
 * `middleware.UnaryServerInstrumentInterceptor`
 * `middleware.StreamServerInstrumentInterceptor`
 * `middleware.UnaryClientInstrumentInterceptor`
 * `middleware.StreamClientInstrumentInterceptor`
 * `middleware.Instrument`
* [ENHANCEMENT] Server: Added new `-server.http-log-closed-connections-without-response-enabled` option to log details about closed connections that received no response. #426
* [ENHANCEMENT] ring: Added new function `DoBatchWithClientError()` that extends an already existing `DoBatch()`. The former differentiates between client and server errors by the filtering function passed as a parameter. This way client and server errors can be tracked separately. The function returns only when there is a quorum of either error class. #427
* [ENHANCEMENT] ring: Replaced `DoBatchWithClientError()` with `DoBatchWithOptions()`, allowing a new option to use a custom `Go(func())` implementation that may use pre-allocated workers instead of spawning a new goroutine for each request. #431
* [ENHANCEMENT] ring: add support for prioritising zones when using `DoUntilQuorum` with request minimisation and zone awareness. #440
* [ENHANCEMENT] ballast: add utility function to allocate heap ballast. #446
* [ENHANCEMENT] ring: use and provide context cancellation causes in `DoUntilQuorum`. #449
* [ENHANCEMENT] ring: `ring.DoBatch` and `ring.DoBatchWithOptions` now check the context cancellation while calculating the replication instances, failing if the context was canceld. #454
* [ENHANCEMENT] Cache: Export Memcached and Redis client types instead of returning the interface, `RemoteCacheClient`, they implement. #453
* [ENHANCEMENT] SpanProfiler: add spanprofiler package. #448
* [ENHANCEMENT] Server: Add support for `ReportHTTP4XXCodesInInstrumentationLabel`, which specifies whether HTTP 4xx status codes should be used in `status_code` label of request duration metric. It defaults to false, meaning that HTTP 4xx status codes are represented with `success` value. Moreover, when `ReportHTTP4XXCodesInInstrumentationLabel` is set to true, responses with HTTP status code `4xx` are returned as errors. #457
* [ENHANCEMENT] Ring: Add `HasReplicationSetChangedWithoutStateOrAddr` to detect replication state changes ignoring IP address changes due to e.g. member restarts. #464
* [ENHANCEMENT] SpanLogger: Add `SetSpanAndLogTag` method. #467
* [ENHANCEMENT] Add servicediscovery package. #469
* [ENHANCEMENT] Expose `InstancesInZoneCount` and `ZonesCount` in `ring.ReadRing` interface. #494
* [ENHANCEMENT] Add optimization to run `concurrency.ForEachJob()` with no parallelism when there's only 1 job. #486 #495
<<<<<<< HEAD
* [ENHANCEMENT] Add native histogram version of some metrics: #501
  * `gate_duration_seconds`
  * `kv_request_duration_seconds`
  * `operation_duration_seconds`
=======
* [ENHANCEMENT] Reduced memory allocations by `user.ExtractFromGRPCRequest()`. #502
>>>>>>> 5fcbd51b
* [BUGFIX] spanlogger: Support multiple tenant IDs. #59
* [BUGFIX] Memberlist: fixed corrupted packets when sending compound messages with more than 255 messages or messages bigger than 64KB. #85
* [BUGFIX] Ring: `ring_member_ownership_percent` and `ring_tokens_owned` metrics are not updated on scale down. #109
* [BUGFIX] Allow in-memory kv-client to support multiple codec #132
* [BUGFIX] Modules: fix a module waiting for other modules depending on it before stopping. #141
* [BUGFIX] Multi KV: fix panic when using function to modify primary KV store in runtime. #153
* [BUGFIX] Lifecycler: if the ring backend storage is reset, the instance adds itself back to the ring with an updated registration timestamp set to current time. #165
* [BUGFIX] Ring: fix bug where hash ring instances may appear unhealthy in the web UI even though they are not. #172
* [BUGFIX] Lifecycler: if existing ring entry is reused, ring is updated immediately, and not on next heartbeat. #175
* [BUGFIX] stringslicecsv: handle unmarshalling empty yaml string #206
* [BUGFIX] Memberlist: retry joining memberlist cluster on startup when no nodes are resolved. #215
* [BUGFIX] Ring status page: display 100% ownership as "100%", rather than "1e+02%". #231
* [BUGFIX] Memberlist: fix crash when methods from `memberlist.Delegate` interface are called on `*memberlist.KV` before the service is fully started. #244
* [BUGFIX] runtimeconfig: Fix `runtime_config_last_reload_successful` metric after recovery from bad config with exact same config hash as before. #262
* [BUGFIX] Ring status page: fixed the owned tokens percentage value displayed. #282
* [BUGFIX] Ring: prevent iterating the whole ring when using `ExcludedZones`. #285
* [BUGFIX] grpcclient: fix missing `.` in flag name for initial connection window size flag. #314
* [BUGFIX] ring.Lifecycler: Handle when previous ring state is leaving and the number of tokens has changed. #79
* [BUGFIX] memberlist metrics: fix registration of `memberlist_client_kv_store_count` metric and disable expiration of metrics exposed by memberlist library. #327
* [BUGFIX] middleware: fix issue where successful gRPC streaming requests are not always captured in metrics. #344
* [BUGFIX] Ring: `DoUntilQuorum` and `DoUntilQuorumWithoutSuccessfulContextCancellation` will now cancel the context for a zone as soon as first failure for that zone is encountered. #364
* [BUGFIX] `MetricFamiliesPerTenant.SendMinOfGauges` will no longer return 0 if some tenant doesn't have the gauge in their registry, and other tenants have positive values only. #368
* [BUGFIX] `MetricFamiliesPerTenant.SendMaxOfGauges` will no longer return 0 if some tenant doesn't have the gauge in their registry, and other tenants have negative values only. #368
* [BUGFIX] `MetricFamiliesPerTenant.SendMaxOfGaugesPerTenant` no longer includes tenants, which do not have specified gauge. #368
* [BUGFIX] Correctly format `host:port` addresses when using IPv6. #388
* [BUGFIX] Memberlist's TCP transport will now reject bind addresses that are not IP addresses, such as "localhost", rather than silently converting these to 0.0.0.0 and therefore listening on all addresses. #396
* [BUGFIX] Ring: use zone-aware logging when all zones are required for quorum. #403
* [BUGFIX] Services: moduleService could drop stop signals to its underlying service. #409 #417
* [BUGFIX] ring: don't mark trace spans as failed if `DoUntilQuorum` terminates due to cancellation. #449
* [BUGFIX] middleware: fix issue where applications that used the httpgrpc tracing middleware would generate duplicate spans for incoming HTTP requests. #451<|MERGE_RESOLUTION|>--- conflicted
+++ resolved
@@ -194,14 +194,11 @@
 * [ENHANCEMENT] Add servicediscovery package. #469
 * [ENHANCEMENT] Expose `InstancesInZoneCount` and `ZonesCount` in `ring.ReadRing` interface. #494
 * [ENHANCEMENT] Add optimization to run `concurrency.ForEachJob()` with no parallelism when there's only 1 job. #486 #495
-<<<<<<< HEAD
+* [ENHANCEMENT] Reduced memory allocations by `user.ExtractFromGRPCRequest()`. #502
 * [ENHANCEMENT] Add native histogram version of some metrics: #501
   * `gate_duration_seconds`
   * `kv_request_duration_seconds`
   * `operation_duration_seconds`
-=======
-* [ENHANCEMENT] Reduced memory allocations by `user.ExtractFromGRPCRequest()`. #502
->>>>>>> 5fcbd51b
 * [BUGFIX] spanlogger: Support multiple tenant IDs. #59
 * [BUGFIX] Memberlist: fixed corrupted packets when sending compound messages with more than 255 messages or messages bigger than 64KB. #85
 * [BUGFIX] Ring: `ring_member_ownership_percent` and `ring_tokens_owned` metrics are not updated on scale down. #109
