## Changelog

* [CHANGE] Multierror: Implement `Unwrap() []error`. This allows to use `multierror.MultiError` with both `errors.Is()` and `errors.As()`. Previously implemented `Is(error) bool` has been removed. #522
* [CHANGE] Add a new `grpc_server_recv_buffer_pools_enabled` option that enables recv buffer pools in the gRPC server (assuming `grpc_server_stats_tracking_enabled` is disabled). #510
* [CHANGE] Add a new `grpc_server_stats_tracking_enabled` option that allows us to disable stats tracking and potentially improve server memory reuse. #507
* [CHANGE] Add support for PROXY protocol to Server. #508
* [CHANGE] Add a new middleware to cancel http requests cleanly based on http.TimeoutHandler. #504
* [CHANGE] Exemplar label changes from "traceID" to "trace_id". #487
* [CHANGE] server: import godeltaprof/http/pprof adding /debug/pprof/delta_{heap,mutex,block} endpoints to DefaultServeMux #450
* [CHANGE] Move httpgrpc request & response utils up from httpgrpc/server to httpgrpc package #434, #435
* [CHANGE] Updated the minimum required Go version to 1.20 and update Drone config #420
* [CHANGE] Change `WaitRingStability` and `WaitInstanceState` methods signature to rely on `ReadRing` instead. #251
* [CHANGE] Added new `-consul.cas-retry-delay` flag. It has a default value of `1s`, while previously there was no delay between retries. #178
* [CHANGE] Flagext: `DayValue` now always uses UTC when parsing or displaying dates. #71
* [CHANGE] Closer: remove the closer package since it's trivial to just copy/paste. #70
* [CHANGE] Memberlist: allow specifying address and port advertised to the memberlist cluster members by setting the following configuration: #37
  * `-memberlist.advertise_addr`
  * `-memberlist.advertise_port`
* [CHANGE] Removed global metrics for KV package. Making a KV object will now require a prometheus registerer that will be used to register all relevant KV class metrics. #22
* [CHANGE] Added CHANGELOG.md and Pull Request template to reference the changelog
* [CHANGE] Remove `cortex_` prefix for metrics registered in the ring. #46
* [CHANGE] Rename `kv/kvtls` to `crypto/tls`. #39
* [CHANGE] spanlogger: Take interface implementation for extracting tenant ID. #59
* [CHANGE] The `status_code` label on gRPC client metrics has changed from '200' and '500' to '2xx', '5xx', '4xx', 'cancel' or 'error'. #68
* [CHANGE] Memberlist: changed probe interval from `1s` to `5s` and probe timeout from `500ms` to `2s`. #90
* [CHANGE] Remove package `math`. #104
* [CHANGE] time: Remove time package. #103
* [CHANGE] grpcutil: Convert Resolver into concrete type. #105
* [CHANGE] grpcutil.Resolver.Resolve: Take a service parameter. #102
* [CHANGE] grpcutil.Update: Remove gRPC LB related metadata. #102
* [CHANGE] concurrency.ForEach: deprecated and reimplemented by new `concurrency.ForEachJob`. #113
* [CHANGE] grpcclient: Bump default `grpc-max-send-msg-size` flag to 100 Mb. #123
* [CHANGE] ring/client: It's now possible to set different value than `consul` as default KV store. #120
* [CHANGE] Lifecycler: Default value of lifecycler's `final-sleep` is now `0s` (i.e. no sleep). #121
* [CHANGE] Minor cosmetic changes in ring and memberlist HTTP status templates. #149
* [CHANGE] flagext.Secret: `value` field is no longer exported. Value can be read using `String()` method and set using `Set` method. #154
* [CHANGE] spanlogger.SpanLogger: Log the user ID from the context with the `user` label instead of `org_id`. #156
* [CHANGE] ring: removed the following metrics from ring client and lifecycler: #161
  * `member_ring_tokens_owned`
  * `member_ring_tokens_to_own`
  * `ring_tokens_owned`
  * `ring_member_ownership_percent`
* [CHANGE] Memberlist: `-memberlist.abort-if-join-fails` option now defaults to false.
* [CHANGE] Remove middleware package. #182
* [CHANGE] Memberlist: disabled TCP-based ping fallback, because dskit already uses a custom transport based on TCP. #194
* [CHANGE] Memberlist: KV store now fast-joins memberlist cluster before serving any KV requests. #195
* [CHANGE] Ring: remove duplicate state in NewOp func #203
* [CHANGE] Memberlist: Increase the leave timeout to 10x the connection timeout, so that we can communicate the leave to at least 1 node, if the first 9 we try to contact times out.
* [CHANGE] Netutil: removed debug log message "found network interfaces with private IP addresses assigned". #216
* [CHANGE] Runtimeconfig: Listener channels created by Manager no longer receive current value on every reload period, but only if any configuration file has changed. #218
* [CHANGE] Services: `FailureWatcher.WatchService()` and `FailureWatcher.WatchManager()` now panic if `FailureWatcher` is `nil`. #219
* [CHANGE] Memberlist: cluster label verification feature (`-memberlist.cluster-label` and `-memberlist.cluster-label-verification-disabled`) is now marked as stable. #222
* [CHANGE] Cache: Switch Memcached backend to use `github.com/grafana/gomemcache` repository instead of `github.com/bradfitz/gomemcache`. #248
* [CHANGE] Multierror: Implement `Is(error) bool`. This allows to use `multierror.MultiError` with `errors.Is()`. `MultiError` will in turn call `errors.Is()` on every error value. #254
* [CHANGE] Cache: Remove the `context.Context` argument from the `Cache.Store` method and rename the method to `Cache.StoreAsync`. #273
* [CHANGE] ring: make it harder to leak contexts when using `DoUntilQuorum`. #319
* [CHANGE] ring: `CountTokens()`, used for the calculation of ownership in the ring page has been changed in such a way that when zone-awareness is enabled, it calculates the ownership per-zone. Previously zones were not taken into account. #325
* [CHANGE] memberlist: `MetricsRegisterer` field has been removed from `memberlist.KVConfig` in favor of registrerer passed via into `NewKV` function. #327
* [CHANGE] gRPC client: use default connect timeout of 5s, and therefore enable default connect backoff max delay of 5s. #332
* [CHANGE] Remove `github.com/grafana/dskit/errors` in favour of Go's `errors` package. #357
* [CHANGE] Remove `grpcutil.IsGRPCContextCanceled()` in favour of `grpcutil.IsCanceled()`. #357
* [CHANGE] Remove `logrus` and `log.Interface`. #359
* [CHANGE] Remove jaeger-specific opentracing usage in `middleware.HTTPGRPCTracer`. #372
* [CHANGE] Always include source IPs in HTTP and gRPC server spans. #386
* [CHANGE] ring: Change `PoolFactory` function type to an interface and create function implementations. #387
* [CHANGE] server: fix incorrect spelling of "gRPC" in `server.Config` fields. #422
* [CHANGE] memberlist: re-resolve `JoinMembers` during full joins to the cluster (either at startup or periodic). The re-resolution happens on every 100 attempted nodes. This helps speed up joins and respect context cancelation #411
* [CHANGE] ring: `ring.DoBatch()` was deprecated in favor of `DoBatchWithOptions()`. #431
* [CHANGE] tenant: Remove `tenant.WithDefaultResolver()` and `SingleResolver` in favor of global functions `tenant.TenantID()`, `tenant.TenantIDs()`,  or `MultiResolver`. #445
* [CHANGE] Cache: Remove legacy metrics from Memcached client that contained `_memcached_` in the name. #461
* [CHANGE] memberlist: Change default for `memberlist.stream-timeout` from `10s` to `2s`. #458
* [CHANGE] Cache: Remove errors from set methods on `RemoteCacheClient` interface. #466
* [CHANGE] Expose `BuildHTTPMiddleware` to enable dskit `Server` instrumentation addition on external `*mux.Router`s. #459
* [CHANGE] Remove `RouteHTTPToGRPC` option and related functionality #460
* [CHANGE] Cache: Remove `MemcachedCache` and `RedisCache` structs in favor of `RemoteCacheAdapter` or using the underlying clients directly. #471
* [CHANGE] Removed unused `time.Duration` parameter from `ShouldLog()` function in `middleware.OptionalLogging` interface. #513
* [CHANGE] Changed `ShouldLog()` function signature in `middleware.OptionalLogging` interface to `ShouldLog(context.Context) (bool, string)`: the returned `string` contains an optional reason. When reason is valued, `GRPCServerLog` adds `(<reason>)` suffix to the error. #514
* [CHANGE] Cache: Remove superfluous `cache.RemoteCacheClient` interface and unify all caches using the `cache.Cache` interface. #520
* [CHANGE] Updated the minimum required Go version to 1.21. #540
* [CHANGE] memberlist: Metric `memberlist_client_messages_in_broadcast_queue` is now split into `queue="local"` and `queue="gossip"` values. #539
* [FEATURE] Cache: Add support for configuring a Redis cache backend. #268 #271 #276
* [FEATURE] Add support for waiting on the rate limiter using the new `WaitN` method. #279
* [FEATURE] Add `log.BufferedLogger` type. #338
* [FEATURE] Add `flagext.ParseFlagsAndArguments()` and `flagext.ParseFlagsWithoutArguments()` utilities. #341
* [FEATURE] Add `log.RateLimitedLogger` for limiting the rate of logging. The `logger_rate_limit_discarded_log_lines_total` metrics traces the total number of discarded log lines per level. #352
* [FEATURE] Add `middleware.HTTPGRPCTracer` for more detailed server-side tracing spans and tags on `httpgrpc.HTTP/Handle` requests
* [FEATURE] Server: Add support for `GrpcInflightMethodLimiter` -- limiting gRPC requests before reading full request into the memory. This can be used to implement global or method-specific inflight limits for gRPC methods. #377 #392
* [FEATURE] Server: Add `-grpc.server.num-workers` flag that configures the `grpc.NumStreamWorkers()` option. This can be used to start a fixed base amount of workers to process gRPC requests and avoid stack allocation for each call. #400
* [FEATURE] Add `PartitionRing`. The partitions ring is hash ring to shard data between partitions. #474 #476 #478 #479 #481 #483 #484 #485 #488 #489 #493 #496 #497 #498 #503 #509
* [FEATURE] Add methods `Increment`, `FlushAll`, `CompareAndSwap`, `Touch` to `cache.MemcachedClient` #477
* [FEATURE] Add `concurrency.ForEachJobMergeResults()` utility function. #486
* [FEATURE] Add `ring.DoMultiUntilQuorumWithoutSuccessfulContextCancellation()`. #495
* [ENHANCEMENT] Add ability to log all source hosts from http header instead of only the first one. #444
* [ENHANCEMENT] Add configuration to customize backoff for the gRPC clients.
* [ENHANCEMENT] Use `SecretReader` interface to fetch secrets when configuring TLS. #274
* [ENHANCEMENT] Add middleware package. #38
* [ENHANCEMENT] Add the ring package #45
* [ENHANCEMENT] Add limiter package. #41
* [ENHANCEMENT] Add grpcclient, grpcencoding and grpcutil packages. #39
* [ENHANCEMENT] Replace go-kit/kit/log with go-kit/log. #52
* [ENHANCEMENT] Add spanlogger package. #42
* [ENHANCEMENT] Add runutil.CloseWithLogOnErr function. #58
* [ENHANCEMENT] Add cache, gate and stringsutil packages. #239
* [ENHANCEMENT] Cache: add Redis support. #245
* [ENHANCEMENT] Optimise memberlist receive path when used as a backing store for rings with a large number of members. #76 #77 #84 #91 #93
* [ENHANCEMENT] Memberlist: prepare the data to send on the write before starting counting the elapsed time for `-memberlist.packet-write-timeout`, in order to reduce chances we hit the timeout when sending a packet to other node. #89
* [ENHANCEMENT] Memberlist: parallelize processing of messages received by memberlist. #110
* [ENHANCEMENT] flagext: for cases such as `DeprecatedFlag()` that need a logger, add RegisterFlagsWithLogger. #80
* [ENHANCEMENT] Added option to BasicLifecycler to keep instance in the ring when stopping. #97
* [ENHANCEMENT] Add WaitRingTokensStability function to ring, to be able to wait on ring stability excluding allowed state transitions. #95
* [ENHANCEMENT] Trigger metrics update on ring changes instead of doing it periodically to speed up tests that wait for certain metrics. #107
* [ENHANCEMENT] Add an HTTP hedging library. #115
* [ENHANCEMENT] Ring: Add ring page handler to BasicLifecycler and Lifecycler. #112
* [ENHANCEMENT] Lifecycler: It's now possible to change default value of lifecycler's `final-sleep`. #121
* [ENHANCEMENT] Memberlist: Update to latest fork of memberlist. #160
* [ENHANCEMENT] Memberlist: extracted HTTP status page handler to `memberlist.HTTPStatusHandler` which now can be instantiated with a custom template. #163
* [ENHANCEMENT] Lifecycler: add flag to clear tokens on shutdown. #167
* [ENHANCEMENT] ring: Added InstanceRegisterDelegate. #177
* [ENHANCEMENT] ring: optimize shuffle-shard computation when lookback is used, and all instances have registered timestamp within the lookback window. In that case we can immediately return origial ring, because we would select all instances anyway. #181
* [ENHANCEMENT] Runtimeconfig: Allow providing multiple runtime config yaml files as comma separated list file paths. #183
* [ENHANCEMENT] Memberlist: Add cluster label support to memberlist client. #187
* [ENHANCEMENT] Runtimeconfig: Don't unmarshal and merge runtime config yaml files if they haven't changed since last check. #218
* [ENHANCEMENT] ring: DoBatch now differentiates between 4xx and 5xx GRPC errors and keeps track of them separately. It only returns when there is a quorum of either error class. If your errors do not implement `GRPCStatus() *Status` from google.golang.org/grpc/status, then this change does not affect you. #201
* [ENHANCEMENT] Added `<prefix>.tls-min-version` and `<prefix>.tls-cipher-suites` flags to client configurations. #217
* [ENHANCEMENT] Concurrency: Add LimitedConcurrencySingleFlight to run jobs concurrently and with in-flight deduplication. #214
* [ENHANCEMENT] Add the ability to define custom gRPC health checks. #227
* [ENHANCEMENT] Import Bytes type, DeleteAll function and DNS package from Thanos. #228
* [ENHANCEMENT] Execute health checks in ring client pool concurrently. #237
* [ENHANCEMENT] Cache: Add the ability to use a custom memory allocator for cache results. #249
* [ENHANCEMENT] Add the metrics package to support per tenant metric aggregation. #258
* [ENHANCEMENT] Cache: Add Delete method to cache.Cache interface. #255
* [ENHANCEMENT] Cache: Add backward compatible metrics exposition for cache. #255
  * `<prefix>_cache_client_info{backend="[memcached|redis]",...}`
  * `<prefix>_cache_dns_failures_total{backend="[memcached|redis]",...}`
  * `<prefix>_cache_dns_lookups_total{backend="[memcached|redis]",...}`
  * `<prefix>_cache_dns_provider_results{backend="[memcached|redis]",...}`
  * `<prefix>_cache_getmulti_gate_duration_seconds_bucket{backend="[memcached|redis]",...}`
  * `<prefix>_cache_getmulti_gate_duration_seconds_count{backend="[memcached|redis]",...}`
  * `<prefix>_cache_getmulti_gate_duration_seconds_sum{backend="[memcached|redis]",...}`
  * `<prefix>_cache_getmulti_gate_queries_concurrent_max{backend="[memcached|redis]",...}`
  * `<prefix>_cache_getmulti_gate_queries_in_flight{backend="[memcached|redis]",...}`
  * `<prefix>_cache_hits_total{backend="[memcached|redis]",...}`
  * `<prefix>_cache_operation_data_size_bytes_bucket{backend="[memcached|redis]",...}`
  * `<prefix>_cache_operation_data_size_bytes_count{backend="[memcached|redis]",...}`
  * `<prefix>_cache_operation_data_size_bytes_sum{backend="[memcached|redis]",...}`
  * `<prefix>_cache_operation_duration_seconds_bucket{backend="[memcached|redis]",...}`
  * `<prefix>_cache_operation_duration_seconds_count{backend="[memcached|redis]",...}`
  * `<prefix>_cache_operation_duration_seconds_sum{backend="[memcached|redis]",...}`
  * `<prefix>_cache_operation_failures_total{backend="[memcached|redis]",...}`
  * `<prefix>_cache_operation_skipped_total{backend="[memcached|redis]",...}`
  * `<prefix>_cache_operations_total{backend="[memcached|redis]",...}`
  * `<prefix>_cache_requests_total{backend="[memcached|redis]",...}`
* [ENHANCEMENT] Lifecycler: Added `InstancesInZoneCount` and `InstancesCount` functions returning respectively the total number of instances in the ring and the number of instances in the ring that are registered in lifecycler's zone, updated during the last heartbeat period. #270
* [ENHANCEMENT] Memcached: add `MinIdleConnectionsHeadroomPercentage` support. It configures the minimum number of idle connections to keep open as a percentage of the number of recently used idle connections. If negative (default), idle connections are kept open indefinitely. #269
* [ENHANCEMENT] Memcached: Add support for using TLS or mTLS with Memcached based caching. #278
* [ENHANCEMENT] Ring: improve performance of shuffle sharding computation. #281
* [ENHANCEMENT] Add option to enable IPv6 address detection in ring and memberlist handling. #185
* [ENHANCEMENT] Ring: cache results of shuffle sharding with lookback where possible. #283 #295
* [ENHANCEMENT] BasicLifecycler: functions `ShouldKeepInstanceInTheRingOnShutdown` and `SetKeepInstanceInTheRingOnShutdown` for checking and setting whether instances should be kept in the ring or unregistered on shutdown have been added. #290
* [ENHANCEMENT] Ring: add `DoUntilQuorum` method. #293
* [ENHANCEMENT] Ring: add `ReplicationSet.ZoneCount()` method. #298
* [ENHANCEMENT] Ring: add request minimization to `DoUntilQuorum` method. #306
* [ENHANCEMENT] grpcclient: add `<prefix>.initial-stream-window-size` and `<prefix>.initial-connection-window-size` configuration flags to alter HTTP flow control options for a gRPC client. #312
* [ENHANCEMENT] Added `TokenGenerator` interface with `RandomTokenGenerator` (generating random tokens), and `SpreadMinimizingTokenGenerator` (generating tokens with almost even distribution) implementation. By default `RandomTokenGenerator` is used. #321
* [ENHANCEMENT] Lifecycler: Added `RingTokenGenerator` configuration that specifies the `TokenGenerator` implementation that is used for token generation. Default value is nil, meaning that `RandomTokenGenerator` is used. #323
* [ENHANCEMENT] BasicLifecycler: Added `RingTokenGenerator` configuration that specifies the `TokenGenerator` implementation that is used for token generation. Default value is nil, meaning that `RandomTokenGenerator` is used. #323
* [ENHANCEMENT] Ring: add support for hedging to `DoUntilQuorum` when request minimization is enabled. #330
* [ENHANCEMENT] Lifecycler: allow instances to register in ascending order of ids in case of spread minimizing token generation strategy. #326
* [ENHANCEMENT] Remove dependency on `github.com/weaveworks/common` package by migrating code to a corresponding package in `github.com/grafana/dskit`. #342
* [ENHANCEMENT] Add ability to pass TLS certificates and keys inline when configuring server-side TLS. #349 #363
* [ENHANCEMENT] Migrate `github.com/weaveworks/common/aws` and `github.com/weaveworks/common/test` packages to corresponding packages in `github.com/grafana/dskit`. #356
* [ENHANCEMENT] Ring: optionally emit logs and trace events in `DoUntilQuorum`. #361
* [ENHANCEMENT] metrics: Add `MetricFamilyMap.MinGauges` and `MetricFamiliesPerTenant.SendMinOfGauges` methods. #366
* [ENHANCEMENT] metrics: add `MatchesLabels`, `FindMetricsInFamilyMatchingLabels` and `FindHistogramWithNameAndLabels` test helper methods. #365
* [ENHANCEMENT] SpanLogger: much more efficient debug logging. #367
* [ENHANCEMENT] server: clarify documentation for `-server.grpc-max-concurrent-streams` CLI flag. #369
* [ENHANCEMENT] Ring: Add ID attribute to `InstanceDesc` for ring members. #387
* [ENHANCEMENT] httpgrpc, grpcutil: added constants and functions for adding request details into outgoing grpc metadata. #391
* [ENHANCEMENT] Ring: clarify the message logged by `DoUntilQuorum` when the first failure in a zone occurs. #402
* [ENHANCEMENT] Ring: include instance ID in log messages emitted by `DoUntilQuorum`. #402
* [ENHANCEMENT] Ring: add support for aborting early if a terminal error is returned by a request initiated by `DoUntilQuorum`. #404 #413
* [ENHANCEMENT] Memcached: allow to configure write and read buffer size (in bytes). #414
* [ENHANCEMENT] Server: Add `-server.http-read-header-timeout` option to specify timeout for reading HTTP request header. It defaults to 0, in which case reading of headers can take up to `-server.http-read-timeout`, leaving no time for reading body, if there's any. #423
* [ENHANCEMENT] Make httpgrpc.Server produce non-loggable errors when a header with key `httpgrpc.DoNotLogErrorHeaderKey` and any value is present in the HTTP response. #421
* [ENHANCEMENT] Server: Add `-server.report-grpc-codes-in-instrumentation-label-enabled` CLI flag to specify whether gRPC status codes should be used in `status_code` label of request duration metric. It defaults to false, meaning that gRPC status codes are represented with `error` value. #424 #425
* [ENHANCEMENT] Added `middleware.ReportGRPCStatusOption` that can be passed to the following functions to enable reporting of gRPC status codes in "status_code" label (instead of simplified "error", "cancel" or "success" values): #424
 * `middleware.UnaryServerInstrumentInterceptor`
 * `middleware.StreamServerInstrumentInterceptor`
 * `middleware.UnaryClientInstrumentInterceptor`
 * `middleware.StreamClientInstrumentInterceptor`
 * `middleware.Instrument`
* [ENHANCEMENT] Server: Added new `-server.http-log-closed-connections-without-response-enabled` option to log details about closed connections that received no response. #426
* [ENHANCEMENT] ring: Added new function `DoBatchWithClientError()` that extends an already existing `DoBatch()`. The former differentiates between client and server errors by the filtering function passed as a parameter. This way client and server errors can be tracked separately. The function returns only when there is a quorum of either error class. #427
* [ENHANCEMENT] ring: Replaced `DoBatchWithClientError()` with `DoBatchWithOptions()`, allowing a new option to use a custom `Go(func())` implementation that may use pre-allocated workers instead of spawning a new goroutine for each request. #431
* [ENHANCEMENT] ring: add support for prioritising zones when using `DoUntilQuorum` with request minimisation and zone awareness. #440
* [ENHANCEMENT] ballast: add utility function to allocate heap ballast. #446
* [ENHANCEMENT] ring: use and provide context cancellation causes in `DoUntilQuorum`. #449
* [ENHANCEMENT] ring: `ring.DoBatch` and `ring.DoBatchWithOptions` now check the context cancellation while calculating the replication instances, failing if the context was canceld. #454
* [ENHANCEMENT] Cache: Export Memcached and Redis client types instead of returning the interface, `RemoteCacheClient`, they implement. #453
* [ENHANCEMENT] SpanProfiler: add spanprofiler package. #448
* [ENHANCEMENT] Server: Add support for `ReportHTTP4XXCodesInInstrumentationLabel`, which specifies whether HTTP 4xx status codes should be used in `status_code` label of request duration metric. It defaults to false, meaning that HTTP 4xx status codes are represented with `success` value. Moreover, when `ReportHTTP4XXCodesInInstrumentationLabel` is set to true, responses with HTTP status code `4xx` are returned as errors. #457
* [ENHANCEMENT] Ring: Add `HasReplicationSetChangedWithoutStateOrAddr` to detect replication state changes ignoring IP address changes due to e.g. member restarts. #464
* [ENHANCEMENT] SpanLogger: Add `SetSpanAndLogTag` method. #467
* [ENHANCEMENT] Add servicediscovery package. #469
* [ENHANCEMENT] Expose `InstancesInZoneCount` and `ZonesCount` in `ring.ReadRing` interface. #494
* [ENHANCEMENT] Add optimization to run `concurrency.ForEachJob()` with no parallelism when there's only 1 job. #486 #495
* [ENHANCEMENT] Reduced memory allocations by `user.ExtractFromGRPCRequest()`. #502
* [ENHANCEMENT] Add native histogram version of some metrics: #501
  * `gate_duration_seconds`
  * `kv_request_duration_seconds`
  * `operation_duration_seconds`
* [ENHANCEMENT] Add `outcome` label to `gate_duration_seconds` metric. Possible values are `rejected_canceled`, `rejected_deadline_exceeded`, `rejected_other`, and `permitted`. #512
* [ENHANCEMENT] Expose `InstancesWithTokensCount` and `InstancesWithTokensInZoneCount` in `ring.ReadRing` interface. #516
* [ENHANCEMENT] Middleware: determine route name in a single place, and add `middleware.ExtractRouteName()` method to allow consuming applications to retrieve the route name. #527
* [ENHANCEMENT] SpanProfiler: do less work on unsampled traces. #528
* [ENHANCEMENT] Log Middleware: if the trace is not sampled, log its ID as `trace_id_unsampled` instead of `trace_id`. #529
* [EHNANCEMENT] httpgrpc: httpgrpc Server can now use error message from special HTTP header when converting HTTP response to an error. This is useful when HTTP response body contains binary data that doesn't form valid utf-8 string, otherwise grpc would fail to marshal returned error. #531
* [ENHANCEMENT] memberlist: use separate queue for broadcast messages that are result of local updates, and prioritize locally-generated messages when sending broadcasts. On stopping, only wait for queue with locally-generated messages to be empty. #539
* [ENHANCEMENT] memberlist: Added `-<prefix>memberlist.broadcast-timeout-for-local-updates-on-shutdown` option to set timeout for sending locally-generated updates on shutdown, instead of previously hardcoded 10s (which is still the default). #539
* [ENHANCEMENT] tracing: add ExtractTraceSpanID function.
* [EHNANCEMENT] crypto/tls: Support reloading client certificates #537 #552
<<<<<<< HEAD
* [ENHANCEMENT] Add read only support for ingesters in the ring and lifecycler. #553
* [ENHANCEMENT] Added new ring methods to expose number of writable instances with tokens per zone, and overall. #560 #562
=======
* [ENHANCEMENT] Add read only support for ingesters in the ring and lifecycler. #553 #554
* [ENHANCEMENT] Added new ring methods to expose writable instances per zone counts. #560
>>>>>>> 8b46c3c8
* [CHANGE] Backoff: added `Backoff.ErrCause()` which is like `Backoff.Err()` but returns the context cause if backoff is terminated because the context has been canceled. #538
* [BUGFIX] spanlogger: Support multiple tenant IDs. #59
* [BUGFIX] Memberlist: fixed corrupted packets when sending compound messages with more than 255 messages or messages bigger than 64KB. #85
* [BUGFIX] Ring: `ring_member_ownership_percent` and `ring_tokens_owned` metrics are not updated on scale down. #109
* [BUGFIX] Allow in-memory kv-client to support multiple codec #132
* [BUGFIX] Modules: fix a module waiting for other modules depending on it before stopping. #141
* [BUGFIX] Multi KV: fix panic when using function to modify primary KV store in runtime. #153
* [BUGFIX] Lifecycler: if the ring backend storage is reset, the instance adds itself back to the ring with an updated registration timestamp set to current time. #165
* [BUGFIX] Ring: fix bug where hash ring instances may appear unhealthy in the web UI even though they are not. #172
* [BUGFIX] Lifecycler: if existing ring entry is reused, ring is updated immediately, and not on next heartbeat. #175
* [BUGFIX] stringslicecsv: handle unmarshalling empty yaml string #206
* [BUGFIX] Memberlist: retry joining memberlist cluster on startup when no nodes are resolved. #215
* [BUGFIX] Ring status page: display 100% ownership as "100%", rather than "1e+02%". #231
* [BUGFIX] Memberlist: fix crash when methods from `memberlist.Delegate` interface are called on `*memberlist.KV` before the service is fully started. #244
* [BUGFIX] runtimeconfig: Fix `runtime_config_last_reload_successful` metric after recovery from bad config with exact same config hash as before. #262
* [BUGFIX] Ring status page: fixed the owned tokens percentage value displayed. #282
* [BUGFIX] Ring: prevent iterating the whole ring when using `ExcludedZones`. #285
* [BUGFIX] grpcclient: fix missing `.` in flag name for initial connection window size flag. #314
* [BUGFIX] ring.Lifecycler: Handle when previous ring state is leaving and the number of tokens has changed. #79
* [BUGFIX] memberlist metrics: fix registration of `memberlist_client_kv_store_count` metric and disable expiration of metrics exposed by memberlist library. #327
* [BUGFIX] middleware: fix issue where successful gRPC streaming requests are not always captured in metrics. #344
* [BUGFIX] Ring: `DoUntilQuorum` and `DoUntilQuorumWithoutSuccessfulContextCancellation` will now cancel the context for a zone as soon as first failure for that zone is encountered. #364
* [BUGFIX] `MetricFamiliesPerTenant.SendMinOfGauges` will no longer return 0 if some tenant doesn't have the gauge in their registry, and other tenants have positive values only. #368
* [BUGFIX] `MetricFamiliesPerTenant.SendMaxOfGauges` will no longer return 0 if some tenant doesn't have the gauge in their registry, and other tenants have negative values only. #368
* [BUGFIX] `MetricFamiliesPerTenant.SendMaxOfGaugesPerTenant` no longer includes tenants, which do not have specified gauge. #368
* [BUGFIX] Correctly format `host:port` addresses when using IPv6. #388
* [BUGFIX] Memberlist's TCP transport will now reject bind addresses that are not IP addresses, such as "localhost", rather than silently converting these to 0.0.0.0 and therefore listening on all addresses. #396
* [BUGFIX] Ring: use zone-aware logging when all zones are required for quorum. #403
* [BUGFIX] Services: moduleService could drop stop signals to its underlying service. #409 #417
* [BUGFIX] ring: don't mark trace spans as failed if `DoUntilQuorum` terminates due to cancellation. #449
* [BUGFIX] middleware: fix issue where applications that used the httpgrpc tracing middleware would generate duplicate spans for incoming HTTP requests. #451
* [BUGFIX] httpgrpc: store headers in canonical form when converting from gRPC to HTTP. #518
* [BUGFIX] Memcached: Don't truncate sub-second TTLs to 0 which results in them being cached forever. #530
* [BUGFIX] Cache: initialise the `operation_failures_total{reason="connect-timeout"}` metric to 0 for each cache operation type on startup. #545
* [BUGFIX] spanlogger: include correct caller information in log messages logged through a `SpanLogger`. #547<|MERGE_RESOLUTION|>--- conflicted
+++ resolved
@@ -219,13 +219,8 @@
 * [ENHANCEMENT] memberlist: Added `-<prefix>memberlist.broadcast-timeout-for-local-updates-on-shutdown` option to set timeout for sending locally-generated updates on shutdown, instead of previously hardcoded 10s (which is still the default). #539
 * [ENHANCEMENT] tracing: add ExtractTraceSpanID function.
 * [EHNANCEMENT] crypto/tls: Support reloading client certificates #537 #552
-<<<<<<< HEAD
-* [ENHANCEMENT] Add read only support for ingesters in the ring and lifecycler. #553
 * [ENHANCEMENT] Added new ring methods to expose number of writable instances with tokens per zone, and overall. #560 #562
-=======
 * [ENHANCEMENT] Add read only support for ingesters in the ring and lifecycler. #553 #554
-* [ENHANCEMENT] Added new ring methods to expose writable instances per zone counts. #560
->>>>>>> 8b46c3c8
 * [CHANGE] Backoff: added `Backoff.ErrCause()` which is like `Backoff.Err()` but returns the context cause if backoff is terminated because the context has been canceled. #538
 * [BUGFIX] spanlogger: Support multiple tenant IDs. #59
 * [BUGFIX] Memberlist: fixed corrupted packets when sending compound messages with more than 255 messages or messages bigger than 64KB. #85
