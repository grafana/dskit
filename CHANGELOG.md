--- conflicted
+++ resolved
@@ -137,11 +137,8 @@
 * [ENHANCEMENT] Add ability to pass TLS certificates and keys inline when configuring server-side TLS. #349 #363
 * [ENHANCEMENT] Migrate `github.com/weaveworks/common/aws` and `github.com/weaveworks/common/test` packages to corresponding packages in `github.com/grafana/dskit`. #356
 * [ENHANCEMENT] Ring: optionally emit logs and trace events in `DoUntilQuorum`. #361
-<<<<<<< HEAD
-* [ENHANCEMENT] Metrics: add `MatchesLabels`, `FindMetricsInFamilyMatchingLabels` and `FindHistogramWithNameAndLabels` test helper methods. #365
-=======
 * [ENHANCEMENT] metrics: Add `MetricFamilyMap.MinGauges` and `MetricFamiliesPerTenant.SendMinOfGauges` methods. #366
->>>>>>> b804b334
+* [ENHANCEMENT] metrics: add `MatchesLabels`, `FindMetricsInFamilyMatchingLabels` and `FindHistogramWithNameAndLabels` test helper methods. #365
 * [BUGFIX] spanlogger: Support multiple tenant IDs. #59
 * [BUGFIX] Memberlist: fixed corrupted packets when sending compound messages with more than 255 messages or messages bigger than 64KB. #85
 * [BUGFIX] Ring: `ring_member_ownership_percent` and `ring_tokens_owned` metrics are not updated on scale down. #109
