## Changelog

* [CHANGE] Roll back the gRPC dependency to v1.65.0 to allow downstream projects to avoid a performance regression and maybe a bug in v1.66.0. #581
* [CHANGE] Update the gRPC dependency to v1.66.0 and deprecate the `grpc_server_recv_buffer_pools_enabled` option that is no longer supported by it. #580
* [CHANGE] `ring.DoBatchWithOptions` (and `ring.DoBatch`) reports the cancelation cause when the context is canceled instead of `context.Canceled`.
* [CHANGE] Multierror: Implement `Unwrap() []error`. This allows to use `multierror.MultiError` with both `errors.Is()` and `errors.As()`. Previously implemented `Is(error) bool` has been removed. #522
* [CHANGE] Add a new `grpc_server_recv_buffer_pools_enabled` option that enables recv buffer pools in the gRPC server (assuming `grpc_server_stats_tracking_enabled` is disabled). #510
* [CHANGE] Add a new `grpc_server_stats_tracking_enabled` option that allows us to disable stats tracking and potentially improve server memory reuse. #507
* [CHANGE] Add support for PROXY protocol to Server. #508
* [CHANGE] Add a new middleware to cancel http requests cleanly based on http.TimeoutHandler. #504
* [CHANGE] Exemplar label changes from "traceID" to "trace_id". #487
* [CHANGE] server: import godeltaprof/http/pprof adding /debug/pprof/delta_{heap,mutex,block} endpoints to DefaultServeMux #450
* [CHANGE] Move httpgrpc request & response utils up from httpgrpc/server to httpgrpc package #434, #435
* [CHANGE] Updated the minimum required Go version to 1.20 and update Drone config #420
* [CHANGE] Change `WaitRingStability` and `WaitInstanceState` methods signature to rely on `ReadRing` instead. #251
* [CHANGE] Added new `-consul.cas-retry-delay` flag. It has a default value of `1s`, while previously there was no delay between retries. #178
* [CHANGE] Flagext: `DayValue` now always uses UTC when parsing or displaying dates. #71
* [CHANGE] Closer: remove the closer package since it's trivial to just copy/paste. #70
* [CHANGE] Memberlist: allow specifying address and port advertised to the memberlist cluster members by setting the following configuration: #37
  * `-memberlist.advertise_addr`
  * `-memberlist.advertise_port`
* [CHANGE] Removed global metrics for KV package. Making a KV object will now require a prometheus registerer that will be used to register all relevant KV class metrics. #22
* [CHANGE] Added CHANGELOG.md and Pull Request template to reference the changelog
* [CHANGE] Remove `cortex_` prefix for metrics registered in the ring. #46
* [CHANGE] Rename `kv/kvtls` to `crypto/tls`. #39
* [CHANGE] spanlogger: Take interface implementation for extracting tenant ID. #59
* [CHANGE] The `status_code` label on gRPC client metrics has changed from '200' and '500' to '2xx', '5xx', '4xx', 'cancel' or 'error'. #68
* [CHANGE] Memberlist: changed probe interval from `1s` to `5s` and probe timeout from `500ms` to `2s`. #90
* [CHANGE] Remove package `math`. #104
* [CHANGE] time: Remove time package. #103
* [CHANGE] grpcutil: Convert Resolver into concrete type. #105
* [CHANGE] grpcutil.Resolver.Resolve: Take a service parameter. #102
* [CHANGE] grpcutil.Update: Remove gRPC LB related metadata. #102
* [CHANGE] concurrency.ForEach: deprecated and reimplemented by new `concurrency.ForEachJob`. #113
* [CHANGE] grpcclient: Bump default `grpc-max-send-msg-size` flag to 100 Mb. #123
* [CHANGE] ring/client: It's now possible to set different value than `consul` as default KV store. #120
* [CHANGE] Lifecycler: Default value of lifecycler's `final-sleep` is now `0s` (i.e. no sleep). #121
* [CHANGE] Minor cosmetic changes in ring and memberlist HTTP status templates. #149
* [CHANGE] flagext.Secret: `value` field is no longer exported. Value can be read using `String()` method and set using `Set` method. #154
* [CHANGE] spanlogger.SpanLogger: Log the user ID from the context with the `user` label instead of `org_id`. #156
* [CHANGE] ring: removed the following metrics from ring client and lifecycler: #161
  * `member_ring_tokens_owned`
  * `member_ring_tokens_to_own`
  * `ring_tokens_owned`
  * `ring_member_ownership_percent`
* [CHANGE] Memberlist: `-memberlist.abort-if-join-fails` option now defaults to false.
* [CHANGE] Remove middleware package. #182
* [CHANGE] Memberlist: disabled TCP-based ping fallback, because dskit already uses a custom transport based on TCP. #194
* [CHANGE] Memberlist: KV store now fast-joins memberlist cluster before serving any KV requests. #195
* [CHANGE] Ring: remove duplicate state in NewOp func #203
* [CHANGE] Memberlist: Increase the leave timeout to 10x the connection timeout, so that we can communicate the leave to at least 1 node, if the first 9 we try to contact times out.
* [CHANGE] Netutil: removed debug log message "found network interfaces with private IP addresses assigned". #216
* [CHANGE] Runtimeconfig: Listener channels created by Manager no longer receive current value on every reload period, but only if any configuration file has changed. #218
* [CHANGE] Services: `FailureWatcher.WatchService()` and `FailureWatcher.WatchManager()` now panic if `FailureWatcher` is `nil`. #219
* [CHANGE] Memberlist: cluster label verification feature (`-memberlist.cluster-label` and `-memberlist.cluster-label-verification-disabled`) is now marked as stable. #222
* [CHANGE] Cache: Switch Memcached backend to use `github.com/grafana/gomemcache` repository instead of `github.com/bradfitz/gomemcache`. #248
* [CHANGE] Multierror: Implement `Is(error) bool`. This allows to use `multierror.MultiError` with `errors.Is()`. `MultiError` will in turn call `errors.Is()` on every error value. #254
* [CHANGE] Cache: Remove the `context.Context` argument from the `Cache.Store` method and rename the method to `Cache.StoreAsync`. #273
* [CHANGE] ring: make it harder to leak contexts when using `DoUntilQuorum`. #319
* [CHANGE] ring: `CountTokens()`, used for the calculation of ownership in the ring page has been changed in such a way that when zone-awareness is enabled, it calculates the ownership per-zone. Previously zones were not taken into account. #325
* [CHANGE] memberlist: `MetricsRegisterer` field has been removed from `memberlist.KVConfig` in favor of registrerer passed via into `NewKV` function. #327
* [CHANGE] gRPC client: use default connect timeout of 5s, and therefore enable default connect backoff max delay of 5s. #332
* [CHANGE] Remove `github.com/grafana/dskit/errors` in favour of Go's `errors` package. #357
* [CHANGE] Remove `grpcutil.IsGRPCContextCanceled()` in favour of `grpcutil.IsCanceled()`. #357
* [CHANGE] Remove `logrus` and `log.Interface`. #359
* [CHANGE] Remove jaeger-specific opentracing usage in `middleware.HTTPGRPCTracer`. #372
* [CHANGE] Always include source IPs in HTTP and gRPC server spans. #386
* [CHANGE] ring: Change `PoolFactory` function type to an interface and create function implementations. #387
* [CHANGE] server: fix incorrect spelling of "gRPC" in `server.Config` fields. #422
* [CHANGE] memberlist: re-resolve `JoinMembers` during full joins to the cluster (either at startup or periodic). The re-resolution happens on every 100 attempted nodes. This helps speed up joins and respect context cancelation #411
* [CHANGE] ring: `ring.DoBatch()` was deprecated in favor of `DoBatchWithOptions()`. #431
* [CHANGE] tenant: Remove `tenant.WithDefaultResolver()` and `SingleResolver` in favor of global functions `tenant.TenantID()`, `tenant.TenantIDs()`,  or `MultiResolver`. #445
* [CHANGE] Cache: Remove legacy metrics from Memcached client that contained `_memcached_` in the name. #461
* [CHANGE] memberlist: Change default for `memberlist.stream-timeout` from `10s` to `2s`. #458
* [CHANGE] Cache: Remove errors from set methods on `RemoteCacheClient` interface. #466
* [CHANGE] Expose `BuildHTTPMiddleware` to enable dskit `Server` instrumentation addition on external `*mux.Router`s. #459
* [CHANGE] Remove `RouteHTTPToGRPC` option and related functionality #460
* [CHANGE] Cache: Remove `MemcachedCache` and `RedisCache` structs in favor of `RemoteCacheAdapter` or using the underlying clients directly. #471
* [CHANGE] Removed unused `time.Duration` parameter from `ShouldLog()` function in `middleware.OptionalLogging` interface. #513
* [CHANGE] Changed `ShouldLog()` function signature in `middleware.OptionalLogging` interface to `ShouldLog(context.Context) (bool, string)`: the returned `string` contains an optional reason. When reason is valued, `GRPCServerLog` adds `(<reason>)` suffix to the error. #514
* [CHANGE] Cache: Remove superfluous `cache.RemoteCacheClient` interface and unify all caches using the `cache.Cache` interface. #520
* [CHANGE] Updated the minimum required Go version to 1.21. #540
* [CHANGE] Backoff: added `Backoff.ErrCause()` which is like `Backoff.Err()` but returns the context cause if backoff is terminated because the context has been canceled. #538
* [CHANGE] memberlist: Metric `memberlist_client_messages_in_broadcast_queue` is now split into `queue="local"` and `queue="gossip"` values. #539
* [CHANGE] memberlist: Failure to fast-join a cluster via contacting a node is now logged at `info` instead of `debug`. #585
* [CHANGE] `Service.AddListener` and `Manager.AddListener` now return function for stopping the listener. #564
* [CHANGE] ring: Add `InstanceRingReader` interface to `ring` package. #597
* [FEATURE] Cache: Add support for configuring a Redis cache backend. #268 #271 #276
* [FEATURE] Add support for waiting on the rate limiter using the new `WaitN` method. #279
* [FEATURE] Add `log.BufferedLogger` type. #338
* [FEATURE] Add `flagext.ParseFlagsAndArguments()` and `flagext.ParseFlagsWithoutArguments()` utilities. #341
* [FEATURE] Add `log.RateLimitedLogger` for limiting the rate of logging. The `logger_rate_limit_discarded_log_lines_total` metrics traces the total number of discarded log lines per level. #352
* [FEATURE] Add `middleware.HTTPGRPCTracer` for more detailed server-side tracing spans and tags on `httpgrpc.HTTP/Handle` requests
* [FEATURE] Server: Add support for `GrpcInflightMethodLimiter` -- limiting gRPC requests before reading full request into the memory. This can be used to implement global or method-specific inflight limits for gRPC methods. #377 #392
* [FEATURE] Server: Add `-grpc.server.num-workers` flag that configures the `grpc.NumStreamWorkers()` option. This can be used to start a fixed base amount of workers to process gRPC requests and avoid stack allocation for each call. #400
* [FEATURE] Add `PartitionRing`. The partitions ring is hash ring to shard data between partitions. #474 #476 #478 #479 #481 #483 #484 #485 #488 #489 #493 #496 #497 #498 #503 #509
* [FEATURE] Add methods `Increment`, `FlushAll`, `CompareAndSwap`, `Touch` to `cache.MemcachedClient` #477
* [FEATURE] Add `concurrency.ForEachJobMergeResults()` utility function. #486
* [FEATURE] Add `ring.DoMultiUntilQuorumWithoutSuccessfulContextCancellation()`. #495
* [ENHANCEMENT] Add ability to log all source hosts from http header instead of only the first one. #444
* [ENHANCEMENT] Add configuration to customize backoff for the gRPC clients.
* [ENHANCEMENT] Use `SecretReader` interface to fetch secrets when configuring TLS. #274
* [ENHANCEMENT] Add middleware package. #38
* [ENHANCEMENT] Add the ring package #45
* [ENHANCEMENT] Add limiter package. #41
* [ENHANCEMENT] Add grpcclient, grpcencoding and grpcutil packages. #39
* [ENHANCEMENT] Replace go-kit/kit/log with go-kit/log. #52
* [ENHANCEMENT] Add spanlogger package. #42
* [ENHANCEMENT] Add runutil.CloseWithLogOnErr function. #58
* [ENHANCEMENT] Add cache, gate and stringsutil packages. #239
* [ENHANCEMENT] Cache: add Redis support. #245
* [ENHANCEMENT] Optimise memberlist receive path when used as a backing store for rings with a large number of members. #76 #77 #84 #91 #93
* [ENHANCEMENT] Memberlist: prepare the data to send on the write before starting counting the elapsed time for `-memberlist.packet-write-timeout`, in order to reduce chances we hit the timeout when sending a packet to other node. #89
* [ENHANCEMENT] Memberlist: parallelize processing of messages received by memberlist. #110
* [ENHANCEMENT] flagext: for cases such as `DeprecatedFlag()` that need a logger, add RegisterFlagsWithLogger. #80
* [ENHANCEMENT] Added option to BasicLifecycler to keep instance in the ring when stopping. #97
* [ENHANCEMENT] Add WaitRingTokensStability function to ring, to be able to wait on ring stability excluding allowed state transitions. #95
* [ENHANCEMENT] Trigger metrics update on ring changes instead of doing it periodically to speed up tests that wait for certain metrics. #107
* [ENHANCEMENT] Add an HTTP hedging library. #115
* [ENHANCEMENT] Ring: Add ring page handler to BasicLifecycler and Lifecycler. #112
* [ENHANCEMENT] Lifecycler: It's now possible to change default value of lifecycler's `final-sleep`. #121
* [ENHANCEMENT] Memberlist: Update to latest fork of memberlist. #160
* [ENHANCEMENT] Memberlist: extracted HTTP status page handler to `memberlist.HTTPStatusHandler` which now can be instantiated with a custom template. #163
* [ENHANCEMENT] Lifecycler: add flag to clear tokens on shutdown. #167
* [ENHANCEMENT] ring: Added InstanceRegisterDelegate. #177
* [ENHANCEMENT] ring: optimize shuffle-shard computation when lookback is used, and all instances have registered timestamp within the lookback window. In that case we can immediately return origial ring, because we would select all instances anyway. #181
* [ENHANCEMENT] Runtimeconfig: Allow providing multiple runtime config yaml files as comma separated list file paths. #183
* [ENHANCEMENT] Memberlist: Add cluster label support to memberlist client. #187
* [ENHANCEMENT] Runtimeconfig: Don't unmarshal and merge runtime config yaml files if they haven't changed since last check. #218
* [ENHANCEMENT] ring: DoBatch now differentiates between 4xx and 5xx GRPC errors and keeps track of them separately. It only returns when there is a quorum of either error class. If your errors do not implement `GRPCStatus() *Status` from google.golang.org/grpc/status, then this change does not affect you. #201
* [ENHANCEMENT] Added `<prefix>.tls-min-version` and `<prefix>.tls-cipher-suites` flags to client configurations. #217
* [ENHANCEMENT] Concurrency: Add LimitedConcurrencySingleFlight to run jobs concurrently and with in-flight deduplication. #214
* [ENHANCEMENT] Add the ability to define custom gRPC health checks. #227
* [ENHANCEMENT] Import Bytes type, DeleteAll function and DNS package from Thanos. #228
* [ENHANCEMENT] Execute health checks in ring client pool concurrently. #237
* [ENHANCEMENT] Cache: Add the ability to use a custom memory allocator for cache results. #249
* [ENHANCEMENT] Add the metrics package to support per tenant metric aggregation. #258
* [ENHANCEMENT] Cache: Add Delete method to cache.Cache interface. #255
* [ENHANCEMENT] Cache: Add backward compatible metrics exposition for cache. #255
  * `<prefix>_cache_client_info{backend="[memcached|redis]",...}`
  * `<prefix>_cache_dns_failures_total{backend="[memcached|redis]",...}`
  * `<prefix>_cache_dns_lookups_total{backend="[memcached|redis]",...}`
  * `<prefix>_cache_dns_provider_results{backend="[memcached|redis]",...}`
  * `<prefix>_cache_getmulti_gate_duration_seconds_bucket{backend="[memcached|redis]",...}`
  * `<prefix>_cache_getmulti_gate_duration_seconds_count{backend="[memcached|redis]",...}`
  * `<prefix>_cache_getmulti_gate_duration_seconds_sum{backend="[memcached|redis]",...}`
  * `<prefix>_cache_getmulti_gate_queries_concurrent_max{backend="[memcached|redis]",...}`
  * `<prefix>_cache_getmulti_gate_queries_in_flight{backend="[memcached|redis]",...}`
  * `<prefix>_cache_hits_total{backend="[memcached|redis]",...}`
  * `<prefix>_cache_operation_data_size_bytes_bucket{backend="[memcached|redis]",...}`
  * `<prefix>_cache_operation_data_size_bytes_count{backend="[memcached|redis]",...}`
  * `<prefix>_cache_operation_data_size_bytes_sum{backend="[memcached|redis]",...}`
  * `<prefix>_cache_operation_duration_seconds_bucket{backend="[memcached|redis]",...}`
  * `<prefix>_cache_operation_duration_seconds_count{backend="[memcached|redis]",...}`
  * `<prefix>_cache_operation_duration_seconds_sum{backend="[memcached|redis]",...}`
  * `<prefix>_cache_operation_failures_total{backend="[memcached|redis]",...}`
  * `<prefix>_cache_operation_skipped_total{backend="[memcached|redis]",...}`
  * `<prefix>_cache_operations_total{backend="[memcached|redis]",...}`
  * `<prefix>_cache_requests_total{backend="[memcached|redis]",...}`
* [ENHANCEMENT] Lifecycler: Added `InstancesInZoneCount` and `InstancesCount` functions returning respectively the total number of instances in the ring and the number of instances in the ring that are registered in lifecycler's zone, updated during the last heartbeat period. #270
* [ENHANCEMENT] Memcached: add `MinIdleConnectionsHeadroomPercentage` support. It configures the minimum number of idle connections to keep open as a percentage of the number of recently used idle connections. If negative (default), idle connections are kept open indefinitely. #269
* [ENHANCEMENT] Memcached: Add support for using TLS or mTLS with Memcached based caching. #278
* [ENHANCEMENT] Ring: improve performance of shuffle sharding computation. #281
* [ENHANCEMENT] Add option to enable IPv6 address detection in ring and memberlist handling. #185
* [ENHANCEMENT] Ring: cache results of shuffle sharding with lookback where possible. #283 #295
* [ENHANCEMENT] BasicLifecycler: functions `ShouldKeepInstanceInTheRingOnShutdown` and `SetKeepInstanceInTheRingOnShutdown` for checking and setting whether instances should be kept in the ring or unregistered on shutdown have been added. #290
* [ENHANCEMENT] Ring: add `DoUntilQuorum` method. #293
* [ENHANCEMENT] Ring: add `ReplicationSet.ZoneCount()` method. #298
* [ENHANCEMENT] Ring: add request minimization to `DoUntilQuorum` method. #306
* [ENHANCEMENT] grpcclient: add `<prefix>.initial-stream-window-size` and `<prefix>.initial-connection-window-size` configuration flags to alter HTTP flow control options for a gRPC client. #312
* [ENHANCEMENT] Added `TokenGenerator` interface with `RandomTokenGenerator` (generating random tokens), and `SpreadMinimizingTokenGenerator` (generating tokens with almost even distribution) implementation. By default `RandomTokenGenerator` is used. #321
* [ENHANCEMENT] Lifecycler: Added `RingTokenGenerator` configuration that specifies the `TokenGenerator` implementation that is used for token generation. Default value is nil, meaning that `RandomTokenGenerator` is used. #323
* [ENHANCEMENT] BasicLifecycler: Added `RingTokenGenerator` configuration that specifies the `TokenGenerator` implementation that is used for token generation. Default value is nil, meaning that `RandomTokenGenerator` is used. #323
* [ENHANCEMENT] Ring: add support for hedging to `DoUntilQuorum` when request minimization is enabled. #330
* [ENHANCEMENT] Lifecycler: allow instances to register in ascending order of ids in case of spread minimizing token generation strategy. #326
* [ENHANCEMENT] Remove dependency on `github.com/weaveworks/common` package by migrating code to a corresponding package in `github.com/grafana/dskit`. #342
* [ENHANCEMENT] Add ability to pass TLS certificates and keys inline when configuring server-side TLS. #349 #363
* [ENHANCEMENT] Migrate `github.com/weaveworks/common/aws` and `github.com/weaveworks/common/test` packages to corresponding packages in `github.com/grafana/dskit`. #356
* [ENHANCEMENT] Ring: optionally emit logs and trace events in `DoUntilQuorum`. #361
* [ENHANCEMENT] metrics: Add `MetricFamilyMap.MinGauges` and `MetricFamiliesPerTenant.SendMinOfGauges` methods. #366
* [ENHANCEMENT] metrics: add `MatchesLabels`, `FindMetricsInFamilyMatchingLabels` and `FindHistogramWithNameAndLabels` test helper methods. #365
* [ENHANCEMENT] SpanLogger: much more efficient debug logging. #367
* [ENHANCEMENT] server: clarify documentation for `-server.grpc-max-concurrent-streams` CLI flag. #369
* [ENHANCEMENT] Ring: Add ID attribute to `InstanceDesc` for ring members. #387
* [ENHANCEMENT] httpgrpc, grpcutil: added constants and functions for adding request details into outgoing grpc metadata. #391
* [ENHANCEMENT] Ring: clarify the message logged by `DoUntilQuorum` when the first failure in a zone occurs. #402
* [ENHANCEMENT] Ring: include instance ID in log messages emitted by `DoUntilQuorum`. #402
* [ENHANCEMENT] Ring: add support for aborting early if a terminal error is returned by a request initiated by `DoUntilQuorum`. #404 #413
* [ENHANCEMENT] Memcached: allow to configure write and read buffer size (in bytes). #414
* [ENHANCEMENT] Server: Add `-server.http-read-header-timeout` option to specify timeout for reading HTTP request header. It defaults to 0, in which case reading of headers can take up to `-server.http-read-timeout`, leaving no time for reading body, if there's any. #423
* [ENHANCEMENT] Make httpgrpc.Server produce non-loggable errors when a header with key `httpgrpc.DoNotLogErrorHeaderKey` and any value is present in the HTTP response. #421
* [ENHANCEMENT] Server: Add `-server.report-grpc-codes-in-instrumentation-label-enabled` CLI flag to specify whether gRPC status codes should be used in `status_code` label of request duration metric. It defaults to false, meaning that gRPC status codes are represented with `error` value. #424 #425
* [ENHANCEMENT] Added `middleware.ReportGRPCStatusOption` that can be passed to the following functions to enable reporting of gRPC status codes in "status_code" label (instead of simplified "error", "cancel" or "success" values): #424
 * `middleware.UnaryServerInstrumentInterceptor`
 * `middleware.StreamServerInstrumentInterceptor`
 * `middleware.UnaryClientInstrumentInterceptor`
 * `middleware.StreamClientInstrumentInterceptor`
 * `middleware.Instrument`
* [ENHANCEMENT] Server: Added new `-server.http-log-closed-connections-without-response-enabled` option to log details about closed connections that received no response. #426
* [ENHANCEMENT] ring: Added new function `DoBatchWithClientError()` that extends an already existing `DoBatch()`. The former differentiates between client and server errors by the filtering function passed as a parameter. This way client and server errors can be tracked separately. The function returns only when there is a quorum of either error class. #427
* [ENHANCEMENT] ring: Replaced `DoBatchWithClientError()` with `DoBatchWithOptions()`, allowing a new option to use a custom `Go(func())` implementation that may use pre-allocated workers instead of spawning a new goroutine for each request. #431
* [ENHANCEMENT] ring: add support for prioritising zones when using `DoUntilQuorum` with request minimisation and zone awareness. #440
* [ENHANCEMENT] ballast: add utility function to allocate heap ballast. #446
* [ENHANCEMENT] ring: use and provide context cancellation causes in `DoUntilQuorum`. #449
* [ENHANCEMENT] ring: `ring.DoBatch` and `ring.DoBatchWithOptions` now check the context cancellation while calculating the replication instances, failing if the context was canceld. #454
* [ENHANCEMENT] Cache: Export Memcached and Redis client types instead of returning the interface, `RemoteCacheClient`, they implement. #453
* [ENHANCEMENT] SpanProfiler: add spanprofiler package. #448
* [ENHANCEMENT] Server: Add support for `ReportHTTP4XXCodesInInstrumentationLabel`, which specifies whether HTTP 4xx status codes should be used in `status_code` label of request duration metric. It defaults to false, meaning that HTTP 4xx status codes are represented with `success` value. Moreover, when `ReportHTTP4XXCodesInInstrumentationLabel` is set to true, responses with HTTP status code `4xx` are returned as errors. #457
* [ENHANCEMENT] Ring: Add `HasReplicationSetChangedWithoutStateOrAddr` to detect replication state changes ignoring IP address changes due to e.g. member restarts. #464
* [ENHANCEMENT] SpanLogger: Add `SetSpanAndLogTag` method. #467
* [ENHANCEMENT] Add servicediscovery package. #469
* [ENHANCEMENT] Expose `InstancesInZoneCount` and `ZonesCount` in `ring.ReadRing` interface. #494
* [ENHANCEMENT] Add optimization to run `concurrency.ForEachJob()` with no parallelism when there's only 1 job. #486 #495
* [ENHANCEMENT] Reduced memory allocations by `user.ExtractFromGRPCRequest()`. #502
* [ENHANCEMENT] Add native histogram version of some metrics: #501
  * `gate_duration_seconds`
  * `kv_request_duration_seconds`
  * `operation_duration_seconds`
* [ENHANCEMENT] Add `outcome` label to `gate_duration_seconds` metric. Possible values are `rejected_canceled`, `rejected_deadline_exceeded`, `rejected_other`, and `permitted`. #512
* [ENHANCEMENT] Expose `InstancesWithTokensCount` and `InstancesWithTokensInZoneCount` in `ring.ReadRing` interface. #516
* [ENHANCEMENT] Middleware: determine route name in a single place, and add `middleware.ExtractRouteName()` method to allow consuming applications to retrieve the route name. #527
* [ENHANCEMENT] SpanProfiler: do less work on unsampled traces. #528
* [ENHANCEMENT] Log Middleware: if the trace is not sampled, log its ID as `trace_id_unsampled` instead of `trace_id`. #529
* [EHNANCEMENT] httpgrpc: httpgrpc Server can now use error message from special HTTP header when converting HTTP response to an error. This is useful when HTTP response body contains binary data that doesn't form valid utf-8 string, otherwise grpc would fail to marshal returned error. #531
* [ENHANCEMENT] memberlist: use separate queue for broadcast messages that are result of local updates, and prioritize locally-generated messages when sending broadcasts. On stopping, only wait for queue with locally-generated messages to be empty. #539
* [ENHANCEMENT] memberlist: Added `-<prefix>memberlist.broadcast-timeout-for-local-updates-on-shutdown` option to set timeout for sending locally-generated updates on shutdown, instead of previously hardcoded 10s (which is still the default). #539
* [ENHANCEMENT] tracing: add ExtractTraceSpanID function.
* [EHNANCEMENT] crypto/tls: Support reloading client certificates #537 #552
* [ENHANCEMENT] Add read only support for ingesters in the ring and lifecycler. #553 #554 #556 #573 #578 #587
* [ENHANCEMENT] Added new ring methods to expose number of writable instances with tokens per zone, and overall. #560 #562
* [ENHANCEMENT] `services.FailureWatcher` can now be closed, which unregisters all service and manager listeners, and closes channel used to receive errors. #564
* [ENHANCEMENT] Runtimeconfig: support gzip-compressed files with `.gz` extension. #571
* [ENHANCEMENT] grpcclient: Support custom gRPC compressors. #583
* [ENHANCEMENT] Adapt `metrics.SendSumOfGaugesPerTenant` to use `metrics.MetricOption`. #584
* [ENHANCEMENT] Cache: Add `.Add()` and `.Set()` methods to cache clients. #591
<<<<<<< HEAD
* [ENHANCEMENT] ring: ring updates can now be processed once per interval specified by `-ring.update-interval`. #592
=======
* [ENHANCEMENT] Cache: Add `.Advance()` methods to mock cache clients for easier testing of TTLs. #601
* [ENHANCEMENT] Memberlist: Add concurrency to the transport's WriteTo method. #525
* [CHANGE] Backoff: added `Backoff.ErrCause()` which is like `Backoff.Err()` but returns the context cause if backoff is terminated because the context has been canceled. #538
>>>>>>> 879ff5a0
* [BUGFIX] spanlogger: Support multiple tenant IDs. #59
* [BUGFIX] Memberlist: fixed corrupted packets when sending compound messages with more than 255 messages or messages bigger than 64KB. #85
* [BUGFIX] Ring: `ring_member_ownership_percent` and `ring_tokens_owned` metrics are not updated on scale down. #109
* [BUGFIX] Allow in-memory kv-client to support multiple codec #132
* [BUGFIX] Modules: fix a module waiting for other modules depending on it before stopping. #141
* [BUGFIX] Multi KV: fix panic when using function to modify primary KV store in runtime. #153
* [BUGFIX] Lifecycler: if the ring backend storage is reset, the instance adds itself back to the ring with an updated registration timestamp set to current time. #165
* [BUGFIX] Ring: fix bug where hash ring instances may appear unhealthy in the web UI even though they are not. #172
* [BUGFIX] Lifecycler: if existing ring entry is reused, ring is updated immediately, and not on next heartbeat. #175
* [BUGFIX] stringslicecsv: handle unmarshalling empty yaml string #206
* [BUGFIX] Memberlist: retry joining memberlist cluster on startup when no nodes are resolved. #215
* [BUGFIX] Ring status page: display 100% ownership as "100%", rather than "1e+02%". #231
* [BUGFIX] Memberlist: fix crash when methods from `memberlist.Delegate` interface are called on `*memberlist.KV` before the service is fully started. #244
* [BUGFIX] runtimeconfig: Fix `runtime_config_last_reload_successful` metric after recovery from bad config with exact same config hash as before. #262
* [BUGFIX] Ring status page: fixed the owned tokens percentage value displayed. #282
* [BUGFIX] Ring: prevent iterating the whole ring when using `ExcludedZones`. #285
* [BUGFIX] grpcclient: fix missing `.` in flag name for initial connection window size flag. #314
* [BUGFIX] ring.Lifecycler: Handle when previous ring state is leaving and the number of tokens has changed. #79
* [BUGFIX] memberlist metrics: fix registration of `memberlist_client_kv_store_count` metric and disable expiration of metrics exposed by memberlist library. #327
* [BUGFIX] middleware: fix issue where successful gRPC streaming requests are not always captured in metrics. #344
* [BUGFIX] Ring: `DoUntilQuorum` and `DoUntilQuorumWithoutSuccessfulContextCancellation` will now cancel the context for a zone as soon as first failure for that zone is encountered. #364
* [BUGFIX] `MetricFamiliesPerTenant.SendMinOfGauges` will no longer return 0 if some tenant doesn't have the gauge in their registry, and other tenants have positive values only. #368
* [BUGFIX] `MetricFamiliesPerTenant.SendMaxOfGauges` will no longer return 0 if some tenant doesn't have the gauge in their registry, and other tenants have negative values only. #368
* [BUGFIX] `MetricFamiliesPerTenant.SendMaxOfGaugesPerTenant` no longer includes tenants, which do not have specified gauge. #368
* [BUGFIX] Correctly format `host:port` addresses when using IPv6. #388
* [BUGFIX] Memberlist's TCP transport will now reject bind addresses that are not IP addresses, such as "localhost", rather than silently converting these to 0.0.0.0 and therefore listening on all addresses. #396
* [BUGFIX] Ring: use zone-aware logging when all zones are required for quorum. #403
* [BUGFIX] Services: moduleService could drop stop signals to its underlying service. #409 #417
* [BUGFIX] ring: don't mark trace spans as failed if `DoUntilQuorum` terminates due to cancellation. #449
* [BUGFIX] middleware: fix issue where applications that used the httpgrpc tracing middleware would generate duplicate spans for incoming HTTP requests. #451
* [BUGFIX] httpgrpc: store headers in canonical form when converting from gRPC to HTTP. #518
* [BUGFIX] Memcached: Don't truncate sub-second TTLs to 0 which results in them being cached forever. #530
* [BUGFIX] Cache: initialise the `operation_failures_total{reason="connect-timeout"}` metric to 0 for each cache operation type on startup. #545
* [BUGFIX] spanlogger: include correct caller information in log messages logged through a `SpanLogger`. #547
* [BUGFIX] Ring: shuffle shard without lookback no longer returns entire ring when shard size >= number of instances. Instead proper subring is computed, with correct number of instances in each zone. Returning entire ring was a bug, and such ring can contain instances that were not supposed to be used, if zones are not balanced. #554 #556
* [BUGFIX] Memberlist: clone value returned by function used in CAS operation before storing the value into KV store. #586<|MERGE_RESOLUTION|>--- conflicted
+++ resolved
@@ -233,13 +233,9 @@
 * [ENHANCEMENT] grpcclient: Support custom gRPC compressors. #583
 * [ENHANCEMENT] Adapt `metrics.SendSumOfGaugesPerTenant` to use `metrics.MetricOption`. #584
 * [ENHANCEMENT] Cache: Add `.Add()` and `.Set()` methods to cache clients. #591
-<<<<<<< HEAD
 * [ENHANCEMENT] ring: ring updates can now be processed once per interval specified by `-ring.update-interval`. #592
-=======
 * [ENHANCEMENT] Cache: Add `.Advance()` methods to mock cache clients for easier testing of TTLs. #601
 * [ENHANCEMENT] Memberlist: Add concurrency to the transport's WriteTo method. #525
-* [CHANGE] Backoff: added `Backoff.ErrCause()` which is like `Backoff.Err()` but returns the context cause if backoff is terminated because the context has been canceled. #538
->>>>>>> 879ff5a0
 * [BUGFIX] spanlogger: Support multiple tenant IDs. #59
 * [BUGFIX] Memberlist: fixed corrupted packets when sending compound messages with more than 255 messages or messages bigger than 64KB. #85
 * [BUGFIX] Ring: `ring_member_ownership_percent` and `ring_tokens_owned` metrics are not updated on scale down. #109
