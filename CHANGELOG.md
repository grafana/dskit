## Changelog

* [CHANGE] Updated the minimum required Go version to 1.19 to ensure compatibility with OpenTelemetry version 1.14.0. #350
* [CHANGE] Change `WaitRingStability` and `WaitInstanceState` methods signature to rely on `ReadRing` instead. #251
* [CHANGE] Added new `-consul.cas-retry-delay` flag. It has a default value of `1s`, while previously there was no delay between retries. #178
* [CHANGE] Flagext: `DayValue` now always uses UTC when parsing or displaying dates. #71
* [CHANGE] Closer: remove the closer package since it's trivial to just copy/paste. #70
* [CHANGE] Memberlist: allow specifying address and port advertised to the memberlist cluster members by setting the following configuration: #37
  * `-memberlist.advertise_addr`
  * `-memberlist.advertise_port`
* [CHANGE] Removed global metrics for KV package. Making a KV object will now require a prometheus registerer that will be used to register all relevant KV class metrics. #22
* [CHANGE] Added CHANGELOG.md and Pull Request template to reference the changelog
* [CHANGE] Remove `cortex_` prefix for metrics registered in the ring. #46
* [CHANGE] Rename `kv/kvtls` to `crypto/tls`. #39
* [CHANGE] spanlogger: Take interface implementation for extracting tenant ID. #59
* [CHANGE] The `status_code` label on gRPC client metrics has changed from '200' and '500' to '2xx', '5xx', '4xx', 'cancel' or 'error'. #68
* [CHANGE] Memberlist: changed probe interval from `1s` to `5s` and probe timeout from `500ms` to `2s`. #90
* [CHANGE] Remove package `math`. #104
* [CHANGE] time: Remove time package. #103
* [CHANGE] grpcutil: Convert Resolver into concrete type. #105
* [CHANGE] grpcutil.Resolver.Resolve: Take a service parameter. #102
* [CHANGE] grpcutil.Update: Remove gRPC LB related metadata. #102
* [CHANGE] concurrency.ForEach: deprecated and reimplemented by new `concurrency.ForEachJob`. #113
* [CHANGE] grpcclient: Bump default `grpc-max-send-msg-size` flag to 100 Mb. #123
* [CHANGE] ring/client: It's now possible to set different value than `consul` as default KV store. #120
* [CHANGE] Lifecycler: Default value of lifecycler's `final-sleep` is now `0s` (i.e. no sleep). #121
* [CHANGE] Minor cosmetic changes in ring and memberlist HTTP status templates. #149
* [CHANGE] flagext.Secret: `value` field is no longer exported. Value can be read using `String()` method and set using `Set` method. #154
* [CHANGE] spanlogger.SpanLogger: Log the user ID from the context with the `user` label instead of `org_id`. #156
* [CHANGE] ring: removed the following metrics from ring client and lifecycler: #161
  * `member_ring_tokens_owned`
  * `member_ring_tokens_to_own`
  * `ring_tokens_owned`
  * `ring_member_ownership_percent`
* [CHANGE] Memberlist: `-memberlist.abort-if-join-fails` option now defaults to false.
* [CHANGE] Remove middleware package. #182
* [CHANGE] Memberlist: disabled TCP-based ping fallback, because dskit already uses a custom transport based on TCP. #194
* [CHANGE] Memberlist: KV store now fast-joins memberlist cluster before serving any KV requests. #195
* [CHANGE] Ring: remove duplicate state in NewOp func #203
* [CHANGE] Memberlist: Increase the leave timeout to 10x the connection timeout, so that we can communicate the leave to at least 1 node, if the first 9 we try to contact times out.
* [CHANGE] Netutil: removed debug log message "found network interfaces with private IP addresses assigned". #216
* [CHANGE] Runtimeconfig: Listener channels created by Manager no longer receive current value on every reload period, but only if any configuration file has changed. #218
* [CHANGE] Services: `FailureWatcher.WatchService()` and `FailureWatcher.WatchManager()` now panic if `FailureWatcher` is `nil`. #219
* [CHANGE] Memberlist: cluster label verification feature (`-memberlist.cluster-label` and `-memberlist.cluster-label-verification-disabled`) is now marked as stable. #222
* [CHANGE] Cache: Switch Memcached backend to use `github.com/grafana/gomemcache` repository instead of `github.com/bradfitz/gomemcache`. #248
* [CHANGE] Multierror: Implement `Is(error) bool`. This allows to use `multierror.MultiError` with `errors.Is()`. `MultiError` will in turn call `errors.Is()` on every error value. #254
* [CHANGE] Cache: Remove the `context.Context` argument from the `Cache.Store` method and rename the method to `Cache.StoreAsync`. #273
* [CHANGE] ring: make it harder to leak contexts when using `DoUntilQuorum`. #319
* [CHANGE] ring: `CountTokens()`, used for the calculation of ownership in the ring page has been changed in such a way that when zone-awareness is enabled, it calculates the ownership per-zone. Previously zones were not taken into account. #325
* [CHANGE] memberlist: `MetricsRegisterer` field has been removed from `memberlist.KVConfig` in favor of registrerer passed via into `NewKV` function. #327
* [CHANGE] gRPC client: use default connect timeout of 5s, and therefore enable default connect backoff max delay of 5s. #332
* [CHANGE] Remove `github.com/grafana/dskit/errors` in favour of Go's `errors` package. #357
* [CHANGE] Remove `grpcutil.IsGRPCContextCanceled()` in favour of `grpcutil.IsCanceled()`. #357
* [CHANGE] Remove `logrus` and `log.Interface`. #359
* [FEATURE] Cache: Add support for configuring a Redis cache backend. #268 #271 #276
* [FEATURE] Add support for waiting on the rate limiter using the new `WaitN` method. #279
* [FEATURE] Add `log.BufferedLogger` type. #338
* [FEATURE] Add `flagext.ParseFlagsAndArguments()` and `flagext.ParseFlagsWithoutArguments()` utilities. #341
* [FEATURE] Add `log.RateLimitedLogger` for limiting the rate of logging. The `logger_rate_limit_discarded_log_lines_total` metrics traces the total number of discarded log lines per level. #352
* [FEATURE] Add `middleware.HTTPGRPCTracer` for more detailed server-side tracing spans and tags on `httpgrpc.HTTP/Handle` requests
* [ENHANCEMENT] Add configuration to customize backoff for the gRPC clients.
* [ENHANCEMENT] Use `SecretReader` interface to fetch secrets when configuring TLS. #274
* [ENHANCEMENT] Add middleware package. #38
* [ENHANCEMENT] Add the ring package #45
* [ENHANCEMENT] Add limiter package. #41
* [ENHANCEMENT] Add grpcclient, grpcencoding and grpcutil packages. #39
* [ENHANCEMENT] Replace go-kit/kit/log with go-kit/log. #52
* [ENHANCEMENT] Add spanlogger package. #42
* [ENHANCEMENT] Add runutil.CloseWithLogOnErr function. #58
* [ENHANCEMENT] Add cache, gate and stringsutil packages. #239
* [ENHANCEMENT] Cache: add Redis support. #245
* [ENHANCEMENT] Optimise memberlist receive path when used as a backing store for rings with a large number of members. #76 #77 #84 #91 #93
* [ENHANCEMENT] Memberlist: prepare the data to send on the write before starting counting the elapsed time for `-memberlist.packet-write-timeout`, in order to reduce chances we hit the timeout when sending a packet to other node. #89
* [ENHANCEMENT] Memberlist: parallelize processing of messages received by memberlist. #110
* [ENHANCEMENT] flagext: for cases such as `DeprecatedFlag()` that need a logger, add RegisterFlagsWithLogger. #80
* [ENHANCEMENT] Added option to BasicLifecycler to keep instance in the ring when stopping. #97
* [ENHANCEMENT] Add WaitRingTokensStability function to ring, to be able to wait on ring stability excluding allowed state transitions. #95
* [ENHANCEMENT] Trigger metrics update on ring changes instead of doing it periodically to speed up tests that wait for certain metrics. #107
* [ENHANCEMENT] Add an HTTP hedging library. #115
* [ENHANCEMENT] Ring: Add ring page handler to BasicLifecycler and Lifecycler. #112
* [ENHANCEMENT] Lifecycler: It's now possible to change default value of lifecycler's `final-sleep`. #121
* [ENHANCEMENT] Memberlist: Update to latest fork of memberlist. #160
* [ENHANCEMENT] Memberlist: extracted HTTP status page handler to `memberlist.HTTPStatusHandler` which now can be instantiated with a custom template. #163
* [ENHANCEMENT] Lifecycler: add flag to clear tokens on shutdown. #167
* [ENHANCEMENT] ring: Added InstanceRegisterDelegate. #177
* [ENHANCEMENT] ring: optimize shuffle-shard computation when lookback is used, and all instances have registered timestamp within the lookback window. In that case we can immediately return origial ring, because we would select all instances anyway. #181
* [ENHANCEMENT] Runtimeconfig: Allow providing multiple runtime config yaml files as comma separated list file paths. #183
* [ENHANCEMENT] Memberlist: Add cluster label support to memberlist client. #187
* [ENHANCEMENT] Runtimeconfig: Don't unmarshal and merge runtime config yaml files if they haven't changed since last check. #218
* [ENHANCEMENT] ring: DoBatch now differentiates between 4xx and 5xx GRPC errors and keeps track of them separately. It only returns when there is a quorum of either error class. If your errors do not implement `GRPCStatus() *Status` from google.golang.org/grpc/status, then this change does not affect you. #201
* [ENHANCEMENT] Added `<prefix>.tls-min-version` and `<prefix>.tls-cipher-suites` flags to client configurations. #217
* [ENHANCEMENT] Concurrency: Add LimitedConcurrencySingleFlight to run jobs concurrently and with in-flight deduplication. #214
* [ENHANCEMENT] Add the ability to define custom gRPC health checks. #227
* [ENHANCEMENT] Import Bytes type, DeleteAll function and DNS package from Thanos. #228
* [ENHANCEMENT] Execute health checks in ring client pool concurrently. #237
* [ENHANCEMENT] Cache: Add the ability to use a custom memory allocator for cache results. #249
* [ENHANCEMENT] Add the metrics package to support per tenant metric aggregation. #258
* [ENHANCEMENT] Cache: Add Delete method to cache.Cache interface. #255
* [ENHANCEMENT] Cache: Add backward compatible metrics exposition for cache. #255
  * `<prefix>_cache_client_info{backend="[memcached|redis]",...}`
  * `<prefix>_cache_dns_failures_total{backend="[memcached|redis]",...}`
  * `<prefix>_cache_dns_lookups_total{backend="[memcached|redis]",...}`
  * `<prefix>_cache_dns_provider_results{backend="[memcached|redis]",...}`
  * `<prefix>_cache_getmulti_gate_duration_seconds_bucket{backend="[memcached|redis]",...}`
  * `<prefix>_cache_getmulti_gate_duration_seconds_count{backend="[memcached|redis]",...}`
  * `<prefix>_cache_getmulti_gate_duration_seconds_sum{backend="[memcached|redis]",...}`
  * `<prefix>_cache_getmulti_gate_queries_concurrent_max{backend="[memcached|redis]",...}`
  * `<prefix>_cache_getmulti_gate_queries_in_flight{backend="[memcached|redis]",...}`
  * `<prefix>_cache_hits_total{backend="[memcached|redis]",...}`
  * `<prefix>_cache_operation_data_size_bytes_bucket{backend="[memcached|redis]",...}`
  * `<prefix>_cache_operation_data_size_bytes_count{backend="[memcached|redis]",...}`
  * `<prefix>_cache_operation_data_size_bytes_sum{backend="[memcached|redis]",...}`
  * `<prefix>_cache_operation_duration_seconds_bucket{backend="[memcached|redis]",...}`
  * `<prefix>_cache_operation_duration_seconds_count{backend="[memcached|redis]",...}`
  * `<prefix>_cache_operation_duration_seconds_sum{backend="[memcached|redis]",...}`
  * `<prefix>_cache_operation_failures_total{backend="[memcached|redis]",...}`
  * `<prefix>_cache_operation_skipped_total{backend="[memcached|redis]",...}`
  * `<prefix>_cache_operations_total{backend="[memcached|redis]",...}`
  * `<prefix>_cache_requests_total{backend="[memcached|redis]",...}`
* [ENHANCEMENT] Lifecycler: Added `InstancesInZoneCount` and `InstancesCount` functions returning respectively the total number of instances in the ring and the number of instances in the ring that are registered in lifecycler's zone, updated during the last heartbeat period. #270
* [ENHANCEMENT] Memcached: add `MinIdleConnectionsHeadroomPercentage` support. It configures the minimum number of idle connections to keep open as a percentage of the number of recently used idle connections. If negative (default), idle connections are kept open indefinitely. #269
* [ENHANCEMENT] Memcached: Add support for using TLS or mTLS with Memcached based caching. #278
* [ENHANCEMENT] Ring: improve performance of shuffle sharding computation. #281
* [ENHANCEMENT] Add option to enable IPv6 address detection in ring and memberlist handling. #185
* [ENHANCEMENT] Ring: cache results of shuffle sharding with lookback where possible. #283 #295
* [ENHANCEMENT] BasicLifecycler: functions `ShouldKeepInstanceInTheRingOnShutdown` and `SetKeepInstanceInTheRingOnShutdown` for checking and setting whether instances should be kept in the ring or unregistered on shutdown have been added. #290
* [ENHANCEMENT] Ring: add `DoUntilQuorum` method. #293
* [ENHANCEMENT] Ring: add `ReplicationSet.ZoneCount()` method. #298
* [ENHANCEMENT] Ring: add request minimization to `DoUntilQuorum` method. #306
* [ENHANCEMENT] grpcclient: add `<prefix>.initial-stream-window-size` and `<prefix>.initial-connection-window-size` configuration flags to alter HTTP flow control options for a gRPC client. #312
* [ENHANCEMENT] Added `TokenGenerator` interface with `RandomTokenGenerator` (generating random tokens), and `SpreadMinimizingTokenGenerator` (generating tokens with almost even distribution) implementation. By default `RandomTokenGenerator` is used. #321
* [ENHANCEMENT] Lifecycler: Added `RingTokenGenerator` configuration that specifies the `TokenGenerator` implementation that is used for token generation. Default value is nil, meaning that `RandomTokenGenerator` is used. #323
* [ENHANCEMENT] BasicLifecycler: Added `RingTokenGenerator` configuration that specifies the `TokenGenerator` implementation that is used for token generation. Default value is nil, meaning that `RandomTokenGenerator` is used. #323
* [ENHANCEMENT] Ring: add support for hedging to `DoUntilQuorum` when request minimization is enabled. #330
* [ENHANCEMENT] Lifecycler: allow instances to register in ascending order of ids in case of spread minimizing token generation strategy. #326
* [ENHANCEMENT] Remove dependency on `github.com/weaveworks/common` package by migrating code to a corresponding package in `github.com/grafana/dskit`. #342
* [ENHANCEMENT] Add ability to pass TLS certificates and keys inline when configuring server-side TLS. #349 #363
* [ENHANCEMENT] Migrate `github.com/weaveworks/common/aws` and `github.com/weaveworks/common/test` packages to corresponding packages in `github.com/grafana/dskit`. #356
* [ENHANCEMENT] Ring: optionally emit logs and trace events in `DoUntilQuorum`. #361
* [ENHANCEMENT] metrics: Add `MetricFamilyMap.MinGauges` and `MetricFamiliesPerTenant.SendMinOfGauges` methods. #366
* [ENHANCEMENT] metrics: add `MatchesLabels`, `FindMetricsInFamilyMatchingLabels` and `FindHistogramWithNameAndLabels` test helper methods. #365
<<<<<<< HEAD
* [ENHANCEMENT] SpanLogger: much more efficient debug logging. #367
=======
* [ENHANCMENT] server: clarify documentation for `-server.grpc-max-concurrent-streams` CLI flag. #369
>>>>>>> 6c9c10bb
* [BUGFIX] spanlogger: Support multiple tenant IDs. #59
* [BUGFIX] Memberlist: fixed corrupted packets when sending compound messages with more than 255 messages or messages bigger than 64KB. #85
* [BUGFIX] Ring: `ring_member_ownership_percent` and `ring_tokens_owned` metrics are not updated on scale down. #109
* [BUGFIX] Allow in-memory kv-client to support multiple codec #132
* [BUGFIX] Modules: fix a module waiting for other modules depending on it before stopping. #141
* [BUGFIX] Multi KV: fix panic when using function to modify primary KV store in runtime. #153
* [BUGFIX] Lifecycler: if the ring backend storage is reset, the instance adds itself back to the ring with an updated registration timestamp set to current time. #165
* [BUGFIX] Ring: fix bug where hash ring instances may appear unhealthy in the web UI even though they are not. #172
* [BUGFIX] Lifecycler: if existing ring entry is reused, ring is updated immediately, and not on next heartbeat. #175
* [BUGFIX] stringslicecsv: handle unmarshalling empty yaml string #206
* [BUGFIX] Memberlist: retry joining memberlist cluster on startup when no nodes are resolved. #215
* [BUGFIX] Ring status page: display 100% ownership as "100%", rather than "1e+02%". #231
* [BUGFIX] Memberlist: fix crash when methods from `memberlist.Delegate` interface are called on `*memberlist.KV` before the service is fully started. #244
* [BUGFIX] runtimeconfig: Fix `runtime_config_last_reload_successful` metric after recovery from bad config with exact same config hash as before. #262
* [BUGFIX] Ring status page: fixed the owned tokens percentage value displayed. #282
* [BUGFIX] Ring: prevent iterating the whole ring when using `ExcludedZones`. #285
* [BUGFIX] grpcclient: fix missing `.` in flag name for initial connection window size flag. #314
* [BUGFIX] ring.Lifecycler: Handle when previous ring state is leaving and the number of tokens has changed. #79
* [BUGFIX] memberlist metrics: fix registration of `memberlist_client_kv_store_count` metric and disable expiration of metrics exposed by memberlist library. #327
* [BUGFIX] middleware: fix issue where successful gRPC streaming requests are not always captured in metrics. #344
* [BUGFIX] Ring: `DoUntilQuorum` and `DoUntilQuorumWithoutSuccessfulContextCancellation` will now cancel the context for a zone as soon as first failure for that zone is encountered. #364
* [BUGFIX] `MetricFamiliesPerTenant.SendMinOfGauges` will no longer return 0 if some tenant doesn't have the gauge in their registry, and other tenants have positive values only. #368
* [BUGFIX] `MetricFamiliesPerTenant.SendMaxOfGauges` will no longer return 0 if some tenant doesn't have the gauge in their registry, and other tenants have negative values only. #368
* [BUGFIX] `MetricFamiliesPerTenant.SendMaxOfGaugesPerTenant` no longer includes tenants, which do not have specified gauge. #368<|MERGE_RESOLUTION|>--- conflicted
+++ resolved
@@ -139,11 +139,8 @@
 * [ENHANCEMENT] Ring: optionally emit logs and trace events in `DoUntilQuorum`. #361
 * [ENHANCEMENT] metrics: Add `MetricFamilyMap.MinGauges` and `MetricFamiliesPerTenant.SendMinOfGauges` methods. #366
 * [ENHANCEMENT] metrics: add `MatchesLabels`, `FindMetricsInFamilyMatchingLabels` and `FindHistogramWithNameAndLabels` test helper methods. #365
-<<<<<<< HEAD
 * [ENHANCEMENT] SpanLogger: much more efficient debug logging. #367
-=======
 * [ENHANCMENT] server: clarify documentation for `-server.grpc-max-concurrent-streams` CLI flag. #369
->>>>>>> 6c9c10bb
 * [BUGFIX] spanlogger: Support multiple tenant IDs. #59
 * [BUGFIX] Memberlist: fixed corrupted packets when sending compound messages with more than 255 messages or messages bigger than 64KB. #85
 * [BUGFIX] Ring: `ring_member_ownership_percent` and `ring_tokens_owned` metrics are not updated on scale down. #109
