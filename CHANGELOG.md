--- conflicted
+++ resolved
@@ -45,11 +45,8 @@
 * [CHANGE] Multierror: Implement `Is(error) bool`. This allows to use `multierror.MultiError` with `errors.Is()`. `MultiError` will in turn call `errors.Is()` on every error value. #254
 * [CHANGE] Cache: Remove the `context.Context` argument from the `Cache.Store` method and rename the method to `Cache.StoreAsync`. #273
 * [CHANGE] ring: make it harder to leak contexts when using `DoUntilQuorum`. #319
-<<<<<<< HEAD
+* [CHANGE] ring: `CountTokens()`, used for the calculation of ownership in the ring page has been changed in such a way that when zone-awareness is enabled, it calculates the ownership per-zone. Previously zones were not taken into account. #325
 * [CHANGE] memberlist: `MetricsRegisterer` field has been removed from `memberlist.KVConfig` in favor of registrerer passed via into `NewKV` function. #327
-=======
-* [CHANGE] ring: `CountTokens()`, used for the calculation of ownership in the ring page has been changed in such a way that when zone-awareness is enabled, it calculates the ownership per-zone. Previously zones were not taken into account. #325
->>>>>>> 5fd81c89
 * [FEATURE] Cache: Add support for configuring a Redis cache backend. #268 #271 #276
 * [FEATURE] Add support for waiting on the rate limiter using the new `WaitN` method. #279
 * [ENHANCEMENT] Add configuration to customize backoff for the gRPC clients.
