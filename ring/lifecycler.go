--- conflicted
+++ resolved
@@ -622,23 +622,12 @@
 				}
 			}
 
-<<<<<<< HEAD
 			if isActive {
 				level.Debug(i.logger).Log("msg", "switching state to active")
 				i.setState(ACTIVE)
 			} else {
 				level.Debug(i.logger).Log("msg", "not switching state to active", "state", i.GetState())
 			}
-=======
-		// We're taking over this entry, update instanceDesc with our values
-		instanceDesc.Addr = i.Addr
-		instanceDesc.Zone = i.Zone
-
-		// We exist in the ring, so assume the ring is right and copy out tokens & state out of there.
-		i.setState(instanceDesc.State)
-		tokens, _ := ringDesc.TokensFor(i.ID)
-		i.setTokens(tokens)
->>>>>>> 3624a963
 
 			i.setTokens(tokens)
 			instanceDesc.State = i.GetState()
@@ -649,16 +638,10 @@
 			i.setTokens(instanceDesc.Tokens)
 		}
 
-<<<<<<< HEAD
 		// Update the ring if the instance has been changed and the heartbeat is disabled.
 		// We don't need to update KV here when heartbeat is enabled as this info will eventually be updated in KV
 		// on the next heartbeat
 		if i.cfg.HeartbeatPeriod == 0 && !instanceDesc.Equal(ringDesc.Ingesters[i.ID]) {
-=======
-		// Update the ring if the instance has been changed. We don't want to rely on heartbeat update, as heartbeat
-		// can be configured to long time, and until then lifecycler would not report this instance as ready in CheckReady.
-		if !instanceDesc.Equal(ringDesc.Ingesters[i.ID]) {
->>>>>>> 3624a963
 			// Update timestamp to give gossiping client a chance register ring change.
 			instanceDesc.Timestamp = time.Now().Unix()
 			ringDesc.Ingesters[i.ID] = instanceDesc
